GLOBAL.DEBUG = true;

sys = require("sys");
test = require("assert");
var Db = require('../lib/mongodb').Db,
  GridStore = require('../lib/mongodb').GridStore,
  Chunk = require('../lib/mongodb').Chunk,
  Server = require('../lib/mongodb').Server,
  ServerPair = require('../lib/mongodb').ServerPair,
  Code = require('../lib/mongodb/bson/bson').Code;
  Binary = require('../lib/mongodb/bson/bson').Binary;
  ObjectID = require('../lib/mongodb/bson/bson').ObjectID,
  DBRef = require('../lib/mongodb/bson/bson').DBRef,
  Cursor = require('../lib/mongodb/cursor').Cursor,
  Collection = require('../lib/mongodb/collection').Collection,
  BinaryParser = require('../lib/mongodb/bson/binary_parser').BinaryParser,
  Buffer = require('buffer').Buffer,
  fs = require('fs'),
  Script = process.binding('evals').Script;

/*******************************************************************************************************
  Integration Tests
*******************************************************************************************************/
var all_tests = {

  // Test unicode characters
  test_unicode_characters : function() {
    client.createCollection('unicode_test_collection', function(err, collection) {
      var test_strings = ["ouooueauiOUOOUEAUI", "öüóőúéáűíÖÜÓŐÚÉÁŰÍ", "本荘由利地域に洪水警報"];
      collection.insert({id: 0, text: test_strings[0]}, function(err, ids) {
        collection.insert({id: 1, text: test_strings[1]}, function(err, ids) {
          collection.insert({id: 2, text: test_strings[2]}, function(err, ids) {
            collection.find(function(err, cursor) {
              cursor.each(function(err, item) {
                if(item !== null) {
                  test.equal(test_strings[item.id], item.text);
                }
              });
  
              finished_test({test_unicode_characters:'ok'});
            });
          });
        });
      });
    });
  },
  
  // Test the creation of a collection on the mongo db
  test_collection_methods : function() {
    client.createCollection('test_collection_methods', function(err, collection) {
      // Verify that all the result are correct coming back (should contain the value ok)
      test.equal('test_collection_methods', collection.collectionName);
      // Let's check that the collection was created correctly
      client.collectionNames(function(err, documents) {
        var found = false;
        documents.forEach(function(document) {
          if(document.name == "integration_tests_.test_collection_methods") found = true;
        });
        test.ok(true, found);
        // Rename the collection and check that it's gone
        client.renameCollection("test_collection_methods", "test_collection_methods2", function(err, reply) {
          test.equal(1, reply.documents[0].ok);
          // Drop the collection and check that it's gone
          client.dropCollection("test_collection_methods2", function(err, result) {
            test.equal(true, result);
            finished_test({test_collection_methods:'ok'});
          })
        });
      });
    })
  },
  
  // Test the authentication method for the user
  test_authentication : function() {
    var user_name = 'spongebob';
    var password = 'password';
  
    client.authenticate('admin', 'admin', function(err, replies) {
      test.ok(err instanceof Error);
      test.ok(!replies);
  
      // Add a user
      client.addUser(user_name, password, function(err, result) {
        client.authenticate(user_name, password, function(err, replies) {
          // test.ok(replies);
          finished_test({test_authentication:'ok'});
        });
      });
    });
  },
  
  // Test the access to collections
  test_collections : function() {
    // Create two collections
    client.createCollection('test.spiderman', function(r) {
      client.createCollection('test.mario', function(r) {
        // Insert test documents (creates collections)
        client.collection('test.spiderman', function(err, spiderman_collection) {
          spiderman_collection.insert({foo:5});
        });
  
        client.collection('test.mario', function(err, mario_collection) {
          mario_collection.insert({bar:0});
        });
  
        // Assert collections
        client.collections(function(err, collections) {
          var found_spiderman = false;
          var found_mario = false;
          var found_does_not_exist = false;
  
          collections.forEach(function(collection) {
            if(collection.collectionName == "test.spiderman") found_spiderman = true;
            if(collection.collectionName == "test.mario") found_mario = true;
            if(collection.collectionName == "does_not_exist") found_does_not_exist = true;
          });
  
          test.ok(found_spiderman);
          test.ok(found_mario);
          test.ok(!found_does_not_exist);
          finished_test({test_collections:'ok'});
        });
      });
    });
  },
  
  // Test the generation of the object ids
  test_object_id_generation : function() {
    var number_of_tests_done = 0;
  
    client.collection('test_object_id_generation.data', function(err, collection) {
      // Insert test documents (creates collections and test fetch by query)
      collection.insert({name:"Fred", age:42}, function(err, ids) {
        test.equal(1, ids.length);
        test.ok(ids[0]['_id'].toHexString().length == 24);
        // Locate the first document inserted
        collection.findOne({name:"Fred"}, function(err, document) {
          test.equal(ids[0]['_id'].toHexString(), document._id.toHexString());
          number_of_tests_done++;
        });
      });
  
      // Insert another test document and collect using ObjectId
      collection.insert({name:"Pat", age:21}, function(err, ids) {
        test.equal(1, ids.length);
        test.ok(ids[0]['_id'].toHexString().length == 24);
        // Locate the first document inserted
        collection.findOne(ids[0]['_id'], function(err, document) {
          test.equal(ids[0]['_id'].toHexString(), document._id.toHexString());
          number_of_tests_done++;
        });
      });
  
      // Manually created id
      var objectId = new client.bson_serializer.ObjectID(null);
      // Insert a manually created document with generated oid
      collection.insert({"_id":objectId, name:"Donald", age:95}, function(err, ids) {
        test.equal(1, ids.length);
        test.ok(ids[0]['_id'].toHexString().length == 24);
        test.equal(objectId.toHexString(), ids[0]['_id'].toHexString());
        // Locate the first document inserted
        collection.findOne(ids[0]['_id'], function(err, document) {
          test.equal(ids[0]['_id'].toHexString(), document._id.toHexString());
          test.equal(objectId.toHexString(), document._id.toHexString());
          number_of_tests_done++;
        });
      });
    });
  
    var intervalId = setInterval(function() {
      if(number_of_tests_done == 3) {
        clearInterval(intervalId);
        finished_test({test_object_id_generation:'ok'});
      }
    }, 100);
  },
  
  test_object_id_to_and_from_hex_string : function() {
      var objectId = new client.bson_serializer.ObjectID(null);
      var originalHex= objectId.toHexString();
  
      var newObjectId= new client.bson_serializer.ObjectID.createFromHexString(originalHex)
      newHex= newObjectId.toHexString();
      test.equal(originalHex, newHex);
      finished_test({test_object_id_to_and_from_hex_string:'ok'});
  },
  
  // Test the auto connect functionality of the db
  test_automatic_reconnect : function() {
    var automatic_connect_client = new Db('integration_tests_', new Server("127.0.0.1", 27017, {auto_reconnect: true}), {});
    automatic_connect_client.bson_deserializer = client.bson_deserializer;
    automatic_connect_client.bson_serializer = client.bson_serializer;
    automatic_connect_client.pkFactory = client.pkFactory;
  
    automatic_connect_client.open(function(err, automatic_connect_client) {
      // Listener for closing event
      var closeListener = function(has_error) {
        // Remove the listener for the close to avoid loop
        automatic_connect_client.serverConfig.masterConnection.removeListener("close", closeListener);
        // Let's insert a document
        automatic_connect_client.collection('test_object_id_generation.data2', function(err, collection) {
          // Insert another test document and collect using ObjectId
          collection.insert({"name":"Patty", "age":34}, function(err, ids) {
            test.equal(1, ids.length);
            test.ok(ids[0]._id.toHexString().length == 24);
  
            collection.findOne({"name":"Patty"}, function(err, document) {
              test.equal(ids[0]._id.toHexString(), document._id.toHexString());
              // Let's close the db
              finished_test({test_automatic_reconnect:'ok'});
              automatic_connect_client.close();
            });
          });
        });
      };
      // Add listener to close event
      automatic_connect_client.serverConfig.masterConnection.addListener("close", closeListener);
      automatic_connect_client.serverConfig.masterConnection.connection.end();
    });
  },
  
  // Test that error conditions are handled correctly
  test_connection_errors : function() {
    // Test error handling for single server connection
    var serverConfig = new Server("127.0.0.1", 21017, {auto_reconnect: true});
    var error_client = new Db('integration_tests_', serverConfig, {});
  
    error_client.addListener("error", function(err) {});
    error_client.addListener("close", function(connection) {
      test.ok(typeof connection == typeof serverConfig);
      test.equal("127.0.0.1", connection.host);
      test.equal(21017, connection.port);
      test.equal(true, connection.autoReconnect);
    });
    error_client.open(function(err, error_client) {});
  
    // Test error handling for server pair (works for cluster aswell)
    var serverConfig = new Server("127.0.0.1", 20017, {});
    var normalServer = new Server("127.0.0.1", 27017);
    var serverPairConfig = new ServerPair(normalServer, serverConfig);
    var error_client_pair = new Db('integration_tests_21', serverPairConfig, {});
  
    var closeListener = function(connection) {
      test.ok(typeof connection == typeof serverConfig);
      test.equal("127.0.0.1", connection.host);
      test.equal(20017, connection.port);
      test.equal(false, connection.autoReconnect);
        // Let's close the db
      finished_test({test_connection_errors:'ok'});
      error_client_pair.removeListener("close", closeListener);
      normalServer.close();
    };
  
    error_client_pair.addListener("error", function(err) {});
    error_client_pair.addListener("close", closeListener);
    error_client_pair.open(function(err, error_client_pair) {});
  },
  
  // Test the error reporting functionality
  test_error_handling : function() {
    var error_client = new Db('integration_tests2_', new Server("127.0.0.1", 27017, {auto_reconnect: false}), {});
    error_client.bson_deserializer = client.bson_deserializer;
    error_client.bson_serializer = client.bson_serializer;
    error_client.pkFactory = client.pkFactory;
  
    error_client.open(function(err, error_client) {
      error_client.resetErrorHistory(function() {
        error_client.error(function(err, documents) {
          test.equal(true, documents[0].ok);
          test.equal(0, documents[0].n);
  
          // Force error on server
          error_client.executeDbCommand({forceerror: 1}, function(err, r) {
            test.equal(0, r.documents[0].ok);
            test.ok(r.documents[0].errmsg.length > 0);
            // // Check for previous errors
            error_client.previousErrors(function(err, documents) {
              test.equal(true, documents[0].ok);
              test.equal(1, documents[0].nPrev);
              test.equal("forced error", documents[0].err);
              // Check for the last error
              error_client.error(function(err, documents) {
                test.equal("forced error", documents[0].err);
                // Force another error
                error_client.collection('test_error_collection', function(err, collection) {
                  collection.findOne({name:"Fred"}, function(err, document) {
                    // Check that we have two previous errors
                    error_client.previousErrors(function(err, documents) {
                      test.equal(true, documents[0].ok);
                      test.equal(2, documents[0].nPrev);
                      test.equal("forced error", documents[0].err);
  
                      error_client.resetErrorHistory(function() {
                        error_client.previousErrors(function(err, documents) {
                          test.equal(true, documents[0].ok);
                          test.equal(-1, documents[0].nPrev);
  
                          error_client.error(function(err, documents) {
                            test.equal(true, documents[0].ok);
                            test.equal(0, documents[0].n);
  
                            // Let's close the db
                            finished_test({test_error_handling:'ok'});
                            error_client.close();
                          });
                        })
                      });
                    });
                  });
                });
              })
            });
          });
        });
      });
    });
  },

  // Test the last status functionality of the driver
  test_last_status : function() {
    client.createCollection('test_last_status', function(err, collection) {
      test.ok(collection instanceof Collection);
      test.equal('test_last_status', collection.collectionName);

      // Get the collection
      client.collection('test_last_status', function(err, collection) {
        // Remove all the elements of the collection
        collection.remove(function(err, collection) {
          // Check update of a document
          collection.insert({i:1}, function(err, ids) {
            test.equal(1, ids.length);
            test.ok(ids[0]._id.toHexString().length == 24);

            // Update the record
            collection.update({i:1}, {"$set":{i:2}}, function(err, result) {
              // Check for the last message from the server
              client.lastStatus(function(err, status) {
                test.equal(true, status.documents[0].ok);
                test.equal(true, status.documents[0].updatedExisting);
                // Check for failed update of document
                collection.update({i:1}, {"$set":{i:500}}, function(err, result) {
                  client.lastStatus(function(err, status) {
                    test.equal(true, status.documents[0].ok);
                    test.equal(false, status.documents[0].updatedExisting);

                    // Check safe update of a document
                    collection.insert({x:1}, function(err, ids) {
                      collection.update({x:1}, {"$set":{x:2}}, {'safe':true}, function(err, document) {
                      });
                      
                      collection.update({x:1}, {"$set":{x:2}}, {'safe':true});

                      collection.update({y:1}, {"$set":{y:2}}, {'safe':true}, function(err, document) {
                        test.ok(err instanceof Error);
                        test.equal("Failed to update document", err.message);

                        // Let's close the db
                        finished_test({test_last_status:'ok'});
                      });
                    });
                  });
                });
              });
            });
          });
        });
      });
    });
  },

  // Test clearing out of the collection
  test_clear : function() {
    client.createCollection('test_clear', function(err, r) {
      client.collection('test_clear', function(err, collection) {
        collection.insert({i:1}, function(err, ids) {
          collection.insert({i:2}, function(err, ids) {
            collection.count(function(err, count) {
              test.equal(2, count);
              // Clear the collection
              collection.remove(function(err, collection) {
                collection.count(function(err, count) {
                  test.equal(0, count);
                  // Let's close the db
                  finished_test({test_clear:'ok'});
                });
              });
            });
          });
        });
      });
    });
  },

  // Test insert of documents
  test_insert : function() {
    client.createCollection('test_insert', function(err, r) {
      client.collection('test_insert', function(err, collection) {
        for(var i = 1; i < 1000; i++) {
          collection.insert({c:i}, function(err, r) {});
        }

        collection.insert({a:2}, function(err, r) {
          collection.insert({a:3}, function(err, r) {
            collection.count(function(err, count) {
              test.equal(1001, count);
              // Locate all the entries using find
              collection.find(function(err, cursor) {
                cursor.toArray(function(err, results) {
                  test.equal(1001, results.length);
                  test.ok(results[0] != null);

                  // Let's close the db
                  finished_test({test_insert:'ok'});
                });
              });
            });
          });
        });
      });
    });
  },

  test_failing_insert_due_to_unique_index : function () {
    client.createCollection('test_failing_insert_due_to_unique_index', function(err, r) {
      client.collection('test_failing_insert_due_to_unique_index', function(err, collection) {
        collection.ensureIndex([['a', 1 ]], true, function(err, indexName) {
          collection.insert({a:2}, {safe: true}, function(err, r) {
            test.ok(err == null);
            collection.insert({a:2}, {safe: true}, function(err, r) {
              test.ok(err != null);
              finished_test({test_failing_insert_due_to_unique_index:'ok'});
            })
          })
        })
      })
    })
  },

  // Test multiple document insert
  test_multiple_insert : function() {
    client.createCollection('test_multiple_insert', function(err, r) {
      var collection = client.collection('test_multiple_insert', function(err, collection) {
        var docs = [{a:1}, {a:2}];

        collection.insert(docs, function(err, ids) {
          ids.forEach(function(doc) {
            test.ok(((doc['_id']) instanceof ObjectID || Object.prototype.toString.call(doc['_id']) === '[object ObjectID]'));
          });

          // Let's ensure we have both documents
          collection.find(function(err, cursor) {
            cursor.toArray(function(err, docs) {
              test.equal(2, docs.length);
              var results = [];
              // Check that we have all the results we want
              docs.forEach(function(doc) {
                if(doc.a == 1 || doc.a == 2) results.push(1);
              });
              test.equal(2, results.length);
              // Let's close the db
              finished_test({test_multiple_insert:'ok'});
            });
          });
        });
      });
    });
  },

  // Test the count result on a collection that does not exist
  test_count_on_nonexisting : function() {
    client.collection('test_multiple_insert_2', function(err, collection) {
      collection.count(function(err, count) {
        test.equal(0, count);
        // Let's close the db
        finished_test({test_count_on_nonexisting:'ok'});
      });
    });
  },

  // Test a simple find
  test_find_simple : function() {
    client.createCollection('test_find_simple', function(err, r) {
      var collection = client.collection('test_find_simple', function(err, collection) {
        var doc1 = null;
        var doc2 = null;

        // Insert some test documents
        collection.insert([{a:2}, {b:3}], function(err, docs) {doc1 = docs[0]; doc2 = docs[1]});
        // Ensure correct insertion testing via the cursor and the count function
        collection.find(function(err, cursor) {
          cursor.toArray(function(err, documents) {
            test.equal(2, documents.length);
          })
        });
        collection.count(function(err, count) {
          test.equal(2, count);
        });
        // Fetch values by selection
        collection.find({'a': doc1.a}, function(err, cursor) {
          cursor.toArray(function(err, documents) {
            test.equal(1, documents.length);
            test.equal(doc1.a, documents[0].a);
            // Let's close the db
            finished_test({test_find_simple:'ok'});
          });
        });
      });
    });
  },

  // Test advanced find
  test_find_advanced : function() {
    client.createCollection('test_find_advanced', function(err, r) {
      var collection = client.collection('test_find_advanced', function(err, collection) {
        var doc1 = null, doc2 = null, doc3 = null;
  
        // Insert some test documents
        collection.insert([{a:1}, {a:2}, {b:3}], function(err, docs) {
          var doc1 = docs[0], doc2 = docs[1], doc3 = docs[2];
  
          // Locate by less than
          collection.find({'a':{'$lt':10}}, function(err, cursor) {
            cursor.toArray(function(err, documents) {
              test.equal(2, documents.length);
              // Check that the correct documents are returned
              var results = [];
              // Check that we have all the results we want
              documents.forEach(function(doc) {
                if(doc.a == 1 || doc.a == 2) results.push(1);
              });
              test.equal(2, results.length);
            });
          });
  
          // Locate by greater than
          collection.find({'a':{'$gt':1}}, function(err, cursor) {
            cursor.toArray(function(err, documents) {
              test.equal(1, documents.length);
              test.equal(2, documents[0].a);
            });
          });
  
          // Locate by less than or equal to
          collection.find({'a':{'$lte':1}}, function(err, cursor) {
            cursor.toArray(function(err, documents) {
              test.equal(1, documents.length);
              test.equal(1, documents[0].a);
            });
          });
  
          // Locate by greater than or equal to
          collection.find({'a':{'$gte':1}}, function(err, cursor) {
            cursor.toArray(function(err, documents) {
              test.equal(2, documents.length);
              // Check that the correct documents are returned
              var results = [];
              // Check that we have all the results we want
              documents.forEach(function(doc) {
                if(doc.a == 1 || doc.a == 2) results.push(1);
              });
              test.equal(2, results.length);
            });
          });
  
          // Locate by between
          collection.find({'a':{'$gt':1, '$lt':3}}, function(err, cursor) {
            cursor.toArray(function(err, documents) {
              test.equal(1, documents.length);
              test.equal(2, documents[0].a);
            });
          });
  
          // Locate in clause
          collection.find({'a':{'$in':[1,2]}}, function(err, cursor) {
            cursor.toArray(function(err, documents) {
              test.equal(2, documents.length);
              // Check that the correct documents are returned
              var results = [];
              // Check that we have all the results we want
              documents.forEach(function(doc) {
                if(doc.a == 1 || doc.a == 2) results.push(1);
              });
              test.equal(2, results.length);
            });
          });
  
          // Locate in _id clause
          collection.find({'_id':{'$in':[doc1['_id'], doc2['_id']]}}, function(err, cursor) {
            cursor.toArray(function(err, documents) {
              test.equal(2, documents.length);
              // Check that the correct documents are returned
              var results = [];
              // Check that we have all the results we want
              documents.forEach(function(doc) {
                if(doc.a == 1 || doc.a == 2) results.push(1);
              });
              test.equal(2, results.length);
              // Let's close the db
              finished_test({test_find_advanced:'ok'});
            });
          });
        });
      });
    });
  },
  
  // Test sorting of results
  test_find_sorting : function() {
    client.createCollection('test_find_sorting', function(err, r) {
      client.collection('test_find_sorting', function(err, collection) {
        var doc1 = null, doc2 = null, doc3 = null, doc4 = null;
        // Insert some test documents
        collection.insert([{a:1, b:2},
            {a:2, b:1},
            {a:3, b:2},
            {a:4, b:1}
          ], function(err, docs) {doc1 = docs[0]; doc2 = docs[1]; doc3 = docs[2]; doc4 = docs[3]});
  
        // Test sorting (ascending)
        collection.find({'a': {'$lt':10}}, {'sort': [['a', 1]]}, function(err, cursor) {
          cursor.toArray(function(err, documents) {
            test.equal(4, documents.length);
            test.equal(1, documents[0].a);
            test.equal(2, documents[1].a);
            test.equal(3, documents[2].a);
            test.equal(4, documents[3].a);
          });
        });
  
        // Test sorting (descending)
        collection.find({'a': {'$lt':10}}, {'sort': [['a', -1]]}, function(err, cursor) {
          cursor.toArray(function(err, documents) {
            test.equal(4, documents.length);
            test.equal(4, documents[0].a);
            test.equal(3, documents[1].a);
            test.equal(2, documents[2].a);
            test.equal(1, documents[3].a);
          });
        });
  
        // Sorting using array of names, assumes ascending order
        collection.find({'a': {'$lt':10}}, {'sort': ['a']}, function(err, cursor) {
          cursor.toArray(function(err, documents) {
            test.equal(4, documents.length);
            test.equal(1, documents[0].a);
            test.equal(2, documents[1].a);
            test.equal(3, documents[2].a);
            test.equal(4, documents[3].a);
          });
        });
  
        // Sorting using single name, assumes ascending order
        collection.find({'a': {'$lt':10}}, {'sort': 'a'}, function(err, cursor) {
          cursor.toArray(function(err, documents) {
            test.equal(4, documents.length);
            test.equal(1, documents[0].a);
            test.equal(2, documents[1].a);
            test.equal(3, documents[2].a);
            test.equal(4, documents[3].a);
          });
        });
  
        collection.find({'a': {'$lt':10}}, {'sort': ['b', 'a']}, function(err, cursor) {
          cursor.toArray(function(err, documents) {
            test.equal(4, documents.length);
            test.equal(2, documents[0].a);
            test.equal(4, documents[1].a);
            test.equal(1, documents[2].a);
            test.equal(3, documents[3].a);
          });
        });
  
        // Sorting using empty array, no order guarantee should not blow up
        collection.find({'a': {'$lt':10}}, {'sort': []}, function(err, cursor) {
          cursor.toArray(function(err, documents) {
            test.equal(4, documents.length);
          });
        });
  
        // Sorting using ordered hash
        collection.find({'a': {'$lt':10}}, {'sort': {a:-1}}, function(err, cursor) {
          cursor.toArray(function(err, documents) {
            // Fail test if not an error
            test.ok(err instanceof Error);
            test.equal("Error: Invalid sort argument was supplied", err.message);
            // Let's close the db
            finished_test({test_find_sorting:'ok'});
          });
        });
      });
    });
  },
  
  // Test the limit function of the db
  test_find_limits : function() {
    client.createCollection('test_find_limits', function(err, r) {
      client.collection('test_find_limits', function(err, collection) {
        var doc1 = null, doc2 = null, doc3 = null, doc4 = null;
  
        // Insert some test documents
        collection.insert([{a:1},
            {b:2},
            {c:3},
            {d:4}
          ], function(err, docs) {doc1 = docs[0]; doc2 = docs[1]; doc3 = docs[2]; doc4 = docs[3]});
  
        // Test limits
        collection.find({}, {'limit': 1}, function(err, cursor) {
          cursor.toArray(function(err, documents) {
            test.equal(1, documents.length);
          });
        });
  
        collection.find({}, {'limit': 2}, function(err, cursor) {
          cursor.toArray(function(err, documents) {
            test.equal(2, documents.length);
          });
        });
  
        collection.find({}, {'limit': 3}, function(err, cursor) {
          cursor.toArray(function(err, documents) {
            test.equal(3, documents.length);
          });
        });
  
        collection.find({}, {'limit': 4}, function(err, cursor) {
          cursor.toArray(function(err, documents) {
            test.equal(4, documents.length);
          });
        });
  
        collection.find({}, {}, function(err, cursor) {
          cursor.toArray(function(err, documents) {
            test.equal(4, documents.length);
          });
        });
  
        collection.find({}, {'limit':99}, function(err, cursor) {
          cursor.toArray(function(err, documents) {
            test.equal(4, documents.length);
            // Let's close the db
            finished_test({test_find_limits:'ok'});
          });
        });
      });
    });
  },
  
  // Find no records
  test_find_one_no_records : function() {
    client.createCollection('test_find_one_no_records', function(err, r) {
      client.collection('test_find_one_no_records', function(err, collection) {
        collection.find({'a':1}, {}, function(err, cursor) {
          cursor.toArray(function(err, documents) {
            test.equal(0, documents.length);
            // Let's close the db
            finished_test({test_find_one_no_records:'ok'});
          });
        });
      });
    });
  },
  
  // Test dropping of collections
  test_drop_collection : function() {
    client.createCollection('test_drop_collection2', function(err, r) {
      client.dropCollection('test_drop_collection', function(err, r) {
        test.ok(err instanceof Error);
        test.equal("ns not found", err.message);
        var found = false;
        // Ensure we don't have the collection in the set of names
        client.collectionNames(function(err, replies) {
          replies.forEach(function(err, document) {
            if(document.name == "test_drop_collection") {
              found = true;
              break;
            }
          });
          // Let's close the db
          finished_test({test_drop_collection:'ok'});
          // If we have an instance of the index throw and error
          if(found) throw new Error("should not fail");
        });
      });
    });
  },
  
  // Test dropping using the collection drop command
  test_other_drop : function() {
    client.createCollection('test_other_drop', function(err, r) {
      client.collection('test_other_drop', function(err, collection) {
        collection.drop(function(err, reply) {
          // Ensure we don't have the collection in the set of names
          client.collectionNames(function(err, replies) {
            var found = false;
            replies.forEach(function(document) {
              if(document.name == "test_other_drop") {
                found = true;
                break;
              }
            });
            // Let's close the db
            finished_test({test_other_drop:'ok'});
            // If we have an instance of the index throw and error
            if(found) throw new Error("should not fail");
          });
        });
      });
    });
  },
  
  test_collection_names : function() {
    client.createCollection('test_collection_names', function(err, r) {
      client.collectionNames(function(err, documents) {
        var found = false;
        var found2 = false;
        documents.forEach(function(document) {
          if(document.name == 'integration_tests_.test_collection_names') found = true;
        });
        test.ok(found);
        // Insert a document in an non-existing collection should create the collection
        client.collection('test_collection_names2', function(err, collection) {
          collection.insert({a:1})
          client.collectionNames(function(err, documents) {
            documents.forEach(function(document) {
              if(document.name == 'integration_tests_.test_collection_names2') found = true;
              if(document.name == 'integration_tests_.test_collection_names') found2 = true;
            });
  
            test.ok(found);
            test.ok(found2);
          });
          // Let's close the db
          finished_test({test_collection_names:'ok'});
        });
      });
    });
  },
  
  test_collections_info : function() {
    client.createCollection('test_collections_info', function(err, r) {
      client.collectionsInfo(function(err, cursor) {
        test.ok((cursor instanceof Cursor));
        // Fetch all the collection info
        cursor.toArray(function(err, documents) {
          test.ok(documents.length > 1);
  
          var found = false;
          documents.forEach(function(document) {
            if(document.name == 'integration_tests_.test_collections_info') found = true;
          });
          test.ok(found);
        });
        // Let's close the db
        finished_test({test_collections_info:'ok'});
      });
    });
  },
  
  test_collection_options : function() {
    client.createCollection('test_collection_options', {'capped':true, 'size':1024}, function(err, collection) {
      test.ok(collection instanceof Collection);
      test.equal('test_collection_options', collection.collectionName);
      // Let's fetch the collection options
      collection.options(function(err, options) {
        test.equal(true, options.capped);
        test.equal(1024, options.size);
        test.equal("test_collection_options", options.create);
        // Let's close the db
        finished_test({test_collection_options:'ok'});
      });
    });
  },
  
  test_index_information : function() {
    client.createCollection('test_index_information', function(err, collection) {
      collection.insert({a:1}, function(err, ids) {
        // Create an index on the collection
        client.createIndex(collection.collectionName, 'a', function(err, indexName) {
          test.equal("a_1", indexName);
          // Let's fetch the index information
          client.indexInformation(collection.collectionName, function(err, collectionInfo) {
            test.ok(collectionInfo['_id_'] != null);
            test.equal('_id', collectionInfo['_id_'][0][0]);
            test.ok(collectionInfo['a_1'] != null);
            test.deepEqual([["a", 1]], collectionInfo['a_1']);
  
            client.indexInformation(function(err, collectionInfo2) {
              var count1 = 0, count2 = 0;
              // Get count of indexes
              for(var i in collectionInfo) { count1 += 1;}
              for(var i in collectionInfo2) { count2 += 1;}
  
              // Tests
              test.ok(count2 >= count1);
              test.ok(collectionInfo2['_id_'] != null);
              test.equal('_id', collectionInfo2['_id_'][0][0]);
              test.ok(collectionInfo2['a_1'] != null);
              test.deepEqual([["a", 1]], collectionInfo2['a_1']);
              test.ok((collectionInfo[indexName] != null));
              test.deepEqual([["a", 1]], collectionInfo[indexName]);
  
              // Let's close the db
              finished_test({test_index_information:'ok'});
            });
          });
        });
      })
    });
  },
  
  test_multiple_index_cols : function() {
    client.createCollection('test_multiple_index_cols', function(err, collection) {
      collection.insert({a:1}, function(err, ids) {
        // Create an index on the collection
        client.createIndex(collection.collectionName, [['a', -1], ['b', 1], ['c', -1]], function(err, indexName) {
          test.equal("a_-1_b_1_c_-1", indexName);
          // Let's fetch the index information
          client.indexInformation(collection.collectionName, function(err, collectionInfo) {
            var count1 = 0;
            // Get count of indexes
            for(var i in collectionInfo) { count1 += 1;}
  
            // Test
            test.equal(2, count1);
            test.ok(collectionInfo[indexName] != null);
            test.deepEqual([['a', -1], ['b', 1], ['c', -1]], collectionInfo[indexName]);
  
            // Let's close the db
            finished_test({test_multiple_index_cols:'ok'});
          });
        });
      });
    });
  },
  
  test_unique_index : function() {
    // Create a non-unique index and test inserts
    client.createCollection('test_unique_index', function(err, collection) {
      client.createIndex(collection.collectionName, 'hello', function(err, indexName) {
        // Insert some docs
        collection.insert([{'hello':'world'}, {'hello':'mike'}, {'hello':'world'}], function(err, ids) {
          // Assert that we have no erros
          client.error(function(err, errors) {
            test.equal(1, errors.length);
            test.equal(null, errors[0].err);
          });
        });
      });
    });
  
    // Create a unique index and test that insert fails
    client.createCollection('test_unique_index2', function(err, collection) {
      client.createIndex(collection.collectionName, 'hello', true, function(err, indexName) {
        // Insert some docs
        collection.insert([{'hello':'world'}, {'hello':'mike'}, {'hello':'world'}], function(err, ids) {
          // Assert that we have erros
          client.error(function(err, errors) {
            test.equal(1, errors.length);
            test.ok(errors[0].err != null);
            // Let's close the db
            finished_test({test_unique_index:'ok'});
          });
        });
      });
    });
  },
  
  test_index_on_subfield : function() {
    // Create a non-unique index and test inserts
    client.createCollection('test_index_on_subfield', function(err, collection) {
      collection.insert([{'hello': {'a':4, 'b':5}}, {'hello': {'a':7, 'b':2}}, {'hello': {'a':4, 'b':10}}], function(err, ids) {
        // Assert that we have no erros
        client.error(function(err, errors) {
          test.equal(1, errors.length);
          test.ok(errors[0].err == null);
        });
      });
    });
  
    // Create a unique subfield index and test that insert fails
    client.createCollection('test_index_on_subfield2', function(err, collection) {
      client.createIndex(collection.collectionName, 'hello.a', true, function(err, indexName) {
        collection.insert([{'hello': {'a':4, 'b':5}}, {'hello': {'a':7, 'b':2}}, {'hello': {'a':4, 'b':10}}], function(err, ids) {
          // Assert that we have erros
          client.error(function(err, errors) {
            test.equal(1, errors.length);
            test.ok(errors[0].err != null);
            // Let's close the db
            finished_test({test_index_on_subfield:'ok'});
          });
        });
      });
    });
  },
  
  test_array : function() {
    // Create a non-unique index and test inserts
    client.createCollection('test_array', function(err, collection) {
      collection.insert({'b':[1, 2, 3]}, function(err, ids) {
        collection.find(function(err, cursor) {
          cursor.toArray(function(err, documents) {
            test.deepEqual([1, 2, 3], documents[0].b);
            // Let's close the db
            finished_test({test_array:'ok'});
          });
        }, {});
      });
    });
  },
  
  test_regex : function() {
    var regexp = /foobar/i;
  
    client.createCollection('test_regex', function(err, collection) {
      collection.insert({'b':regexp}, function(err, ids) {
        collection.find({}, {'fields': ['b']}, function(err, cursor) {
          cursor.toArray(function(err, items) {
            test.equal(("" + regexp), ("" + items[0].b));
            // Let's close the db
            finished_test({test_regex:'ok'});
          });
        });
      });
    });
  },

  test_utf8_regex : function() {
    var regexp = /foobaré/;
  
    client.createCollection('test_utf8_regex', function(err, collection) {
      collection.insert({'b':regexp}, function(err, ids) {
        collection.find({}, {'fields': ['b']}, function(err, cursor) {
          cursor.toArray(function(err, items) {
            test.equal(("" + regexp), ("" + items[0].b));
            // Let's close the db
            finished_test({test_utf8_regex:'ok'});
          });
        });
      });
    });
  },

  // Use some other id than the standard for inserts
  test_non_oid_id : function() {
    client.createCollection('test_non_oid_id', function(err, collection) {
      var date = new Date();
      date.setUTCDate(12);
      date.setUTCFullYear(2009);
      date.setUTCMonth(11 - 1);
      date.setUTCHours(12);
      date.setUTCMinutes(0);
      date.setUTCSeconds(30);
  
      collection.insert({'_id':date}, function(err, ids) {
        collection.find({'_id':date}, function(err, cursor) {
          cursor.toArray(function(err, items) {
            test.equal(("" + date), ("" + items[0]._id));
  
            // Let's close the db
            finished_test({test_non_oid_id:'ok'});
          });
        });
      });
    });
  },
  
  test_strict_access_collection : function() {
    var error_client = new Db('integration_tests_', new Server("127.0.0.1", 27017, {auto_reconnect: false}), {strict:true});
    error_client.bson_deserializer = client.bson_deserializer;
    error_client.bson_serializer = client.bson_serializer;
    error_client.pkFactory = client.pkFactory;
  
    test.equal(true, error_client.strict);
    error_client.open(function(err, error_client) {
      error_client.collection('does-not-exist', function(err, collection) {
        test.ok(err instanceof Error);
        test.equal("Collection does-not-exist does not exist. Currently in strict mode.", err.message);
      });
  
      error_client.createCollection('test_strict_access_collection', function(err, collection) {
        error_client.collection('test_strict_access_collection', function(err, collection) {
          test.ok(collection instanceof Collection);
          // Let's close the db
          finished_test({test_strict_access_collection:'ok'});
          error_client.close();
        });
      });
    });
  },
  
  test_strict_create_collection : function() {
    var error_client = new Db('integration_tests_', new Server("127.0.0.1", 27017, {auto_reconnect: false}), {strict:true});
    error_client.bson_deserializer = client.bson_deserializer;
    error_client.bson_serializer = client.bson_serializer;
    error_client.pkFactory = client.pkFactory;
    test.equal(true, error_client.strict);
  
    error_client.open(function(err, error_client) {
      error_client.createCollection('test_strict_create_collection', function(err, collection) {
        test.ok(collection instanceof Collection);
  
        // Creating an existing collection should fail
        error_client.createCollection('test_strict_create_collection', function(err, collection) {
          test.ok(err instanceof Error);
          test.equal("Collection test_strict_create_collection already exists. Currently in strict mode.", err.message);
  
          // Switch out of strict mode and try to re-create collection
          error_client.strict = false;
          error_client.createCollection('test_strict_create_collection', function(err, collection) {
            test.ok(collection instanceof Collection);
  
            // Let's close the db
            finished_test({test_strict_create_collection:'ok'});
            error_client.close();
          });
        });
      });
    });
  },
  
  test_to_a : function() {
    client.createCollection('test_to_a', function(err, collection) {
      test.ok(collection instanceof Collection);
      collection.insert({'a':1}, function(err, ids) {
        collection.find({}, function(err, cursor) {
          cursor.toArray(function(err, items) {
            // Should not fail if called again (rewind should be called)
            cursor.toArray(function(err, items) {
              test.ok(err == null);
  
<<<<<<< HEAD
              // Each should also not fail since rewind will be called
=======
              // Should fail if called again (cursor should be closed)
>>>>>>> 45dbc518
              cursor.each(function(err, item) {
                test.ok(err instanceof Error);
                test.equal("Cursor is closed", err.message);
                // Let's close the db
                finished_test({test_to_a:'ok'});
              });
            });
          });
        });
      });
    });
  },
  
  test_to_a_after_each : function() {
    client.createCollection('test_to_a_after_each', function(err, collection) {
      test.ok(collection instanceof Collection);
      collection.insert({'a':1}, function(err, ids) {
        collection.find(function(err, cursor) {
          cursor.each(function(err, item) {
            if(item == null) {
              cursor.toArray(function(err, items) {
								//Should not return an error since cursor.rewind will be called
                test.ok(err == null);
  
                // Let's close the db
                finished_test({test_to_a_after_each:'ok'});
              });
            };
          });
        });
      });
    });
  },
  
  test_stream_records_calls_data_the_right_number_of_times : function() {
    client.createCollection('test_stream_records', function(err, collection) {
      test.ok(collection instanceof Collection);
      collection.insert([{'a':1}, {'b' : 2}, {'c' : 3}, {'d' : 4}, {'e' : 5}], function(err, ids) {
        collection.find({}, {'limit' : 3}, function(err, cursor) {
          var stream = cursor.streamRecords(); 
          var callsToEnd = 0;
          stream.addListener('end', function() { 
            finished_test({test_stream_records_calls_data_the_right_number_of_times:'ok'});
          });
          
          var callsToData = 0;
          stream.addListener('data',function(data){ 
            callsToData += 1;
            test.ok(callsToData <= 3);
          }); 
        });
      });
    });    
  },

  test_stream_records_calls_end_the_right_number_of_times : function() {
    client.createCollection('test_stream_records', function(err, collection) {
      test.ok(collection instanceof Collection);
      collection.insert([{'a':1}, {'b' : 2}, {'c' : 3}, {'d' : 4}, {'e' : 5}], function(err, ids) {
        collection.find({}, {'limit' : 3}, function(err, cursor) {
          var stream = cursor.streamRecords(function(er,item) {}); 
          var callsToEnd = 0;
          stream.addListener('end', function() { 
            callsToEnd += 1;
            test.equal(1, callsToEnd);
            setTimeout(function() {
              // Let's close the db
              if (callsToEnd == 1) {
                finished_test({test_stream_records_calls_end_the_right_number_of_times:'ok'});
              }
            }.bind(this), 1000);
          });
          
          stream.addListener('data',function(data){ /* nothing here */ }); 
        });
      });
    });    
  },
  
  test_where : function() {
    client.createCollection('test_where', function(err, collection) {
      test.ok(collection instanceof Collection);
      collection.insert([{'a':1}, {'a':2}, {'a':3}], function(err, ids) {
        collection.count(function(err, count) {
          test.equal(3, count);
  
          // Let's test usage of the $where statement
          collection.find({'$where':new client.bson_serializer.Code('this.a > 2')}, function(err, cursor) {
            cursor.count(function(err, count) {
              test.equal(1, count);
            });
          });
  
          collection.find({'$where':new client.bson_serializer.Code('this.a > i', {i:1})}, function(err, cursor) {
            cursor.count(function(err, count) {
              test.equal(2, count);
  
              // Let's close the db
              finished_test({test_where:'ok'});
            });
          });
        });
      });
    });
  },
  
  test_eval : function() {
    client.eval('function (x) {return x;}', [3], function(err, result) {
      test.equal(3, result);
    });
  
    client.eval('function (x) {db.test_eval.save({y:x});}', [5], function(err, result) {
      test.equal(null, result)
      // Locate the entry
      client.collection('test_eval', function(err, collection) {
        collection.findOne(function(err, item) {
          test.equal(5, item.y);
        });
      });
    });
  
    client.eval('function (x, y) {return x + y;}', [2, 3], function(err, result) {
      test.equal(5, result);
    });
  
    client.eval('function () {return 5;}', function(err, result) {
      test.equal(5, result);
    });
  
    client.eval('2 + 3;', function(err, result) {
      test.equal(5, result);
    });
  
    client.eval(new client.bson_serializer.Code("2 + 3;"), function(err, result) {
      test.equal(5, result);
    });
  
    client.eval(new client.bson_serializer.Code("return i;", {'i':2}), function(err, result) {
      test.equal(2, result);
    });
  
    client.eval(new client.bson_serializer.Code("i + 3;", {'i':2}), function(err, result) {
      test.equal(5, result);
    });
  
    client.eval("5 ++ 5;", function(err, result) {
      test.ok(err instanceof Error);
      test.ok(err.message != null);
      // Let's close the db
      finished_test({test_eval:'ok'});
    });
  },
  
  test_hint : function() {
    client.createCollection('test_hint', function(err, collection) {
      collection.insert({'a':1}, function(err, ids) {
        client.createIndex(collection.collectionName, "a", function(err, indexName) {
          collection.find({'a':1}, {'hint':'a'}, function(err, cursor) {
            cursor.toArray(function(err, items) {
              test.equal(1, items.length);
            });
          });
  
          collection.find({'a':1}, {'hint':['a']}, function(err, cursor) {
            cursor.toArray(function(err, items) {
              test.equal(1, items.length);
            });
          });
  
          collection.find({'a':1}, {'hint':{'a':1}}, function(err, cursor) {
            cursor.toArray(function(err, items) {
              test.equal(1, items.length);
            });
          });
  
          // Modify hints
          collection.hint = 'a';
          test.equal(1, collection.hint['a']);
          collection.find({'a':1}, function(err, cursor) {
            cursor.toArray(function(err, items) {
              test.equal(1, items.length);
            });
          });
  
          collection.hint = ['a'];
          test.equal(1, collection.hint['a']);
          collection.find({'a':1}, function(err, cursor) {
            cursor.toArray(function(err, items) {
              test.equal(1, items.length);
            });
          });
  
          collection.hint = {'a':1};
          test.equal(1, collection.hint['a']);
          collection.find({'a':1}, function(err, cursor) {
            cursor.toArray(function(err, items) {
              test.equal(1, items.length);
            });
          });
  
          collection.hint = null;
          test.ok(collection.hint == null);
          collection.find({'a':1}, function(err, cursor) {
            cursor.toArray(function(err, items) {
              test.equal(1, items.length);
              // Let's close the db
              finished_test({test_hint:'ok'});
            });
          });
        });
      });
    });
  },
  
  test_group : function() {
    client.createCollection('test_group', function(err, collection) {
      collection.group([], {}, {"count":0}, "function (obj, prev) { prev.count++; }", function(err, results) {
        test.deepEqual([], results);
      });
  
      collection.group([], {}, {"count":0}, "function (obj, prev) { prev.count++; }", true, function(err, results) {
        test.deepEqual([], results);
  
        // Trigger some inserts
        collection.insert([{'a':2}, {'b':5}, {'a':1}], function(err, ids) {
          collection.group([], {}, {"count":0}, "function (obj, prev) { prev.count++; }", function(err, results) {
            test.equal(3, results[0].count);
          });
  
          collection.group([], {}, {"count":0}, "function (obj, prev) { prev.count++; }", true, function(err, results) {
            test.equal(3, results[0].count);
          });
  
          collection.group([], {'a':{'$gt':1}}, {"count":0}, "function (obj, prev) { prev.count++; }", function(err, results) {
            test.equal(1, results[0].count);
          });
  
          collection.group([], {'a':{'$gt':1}}, {"count":0}, "function (obj, prev) { prev.count++; }", true, function(err, results) {
            test.equal(1, results[0].count);
  
            // Insert some more test data
            collection.insert([{'a':2}, {'b':3}], function(err, ids) {
              collection.group(['a'], {}, {"count":0}, "function (obj, prev) { prev.count++; }", function(err, results) {
                test.equal(2, results[0].a);
                test.equal(2, results[0].count);
                test.equal(null, results[1].a);
                test.equal(2, results[1].count);
                test.equal(1, results[2].a);
                test.equal(1, results[2].count);
              });
  
              collection.group(['a'], {}, {"count":0}, "function (obj, prev) { prev.count++; }", true, function(err, results) {
                test.equal(2, results[0].a);
                test.equal(2, results[0].count);
                test.equal(null, results[1].a);
                test.equal(2, results[1].count);
                test.equal(1, results[2].a);
                test.equal(1, results[2].count);
              });
  
              collection.group([], {}, {}, "5 ++ 5", function(err, results) {
                test.ok(err instanceof Error);
                test.ok(err.message != null);
              });
  
              collection.group([], {}, {}, "5 ++ 5", true, function(err, results) {
                test.ok(err instanceof Error);
                test.ok(err.message != null);
                // Let's close the db
                finished_test({test_group:'ok'});
              });
            });
          });
        });
      });
    });
  },
  
  test_deref : function() {
    client.createCollection('test_deref', function(err, collection) {
      collection.insert({'a':1}, function(err, ids) {
        collection.remove(function(err, result) {
          collection.count(function(err, count) {
            test.equal(0, count);
  
            // Execute deref a db reference
            client.dereference(new client.bson_serializer.DBRef("test_deref", new client.bson_serializer.ObjectID()), function(err, result) {
              collection.insert({'x':'hello'}, function(err, ids) {
                collection.findOne(function(err, document) {
                  test.equal('hello', document.x);
  
                  client.dereference(new client.bson_serializer.DBRef("test_deref", document._id), function(err, result) {
                    test.equal('hello', document.x);
                  });
                });
              });
            });
  
            client.dereference(new client.bson_serializer.DBRef("test_deref", 4), function(err, result) {
              var obj = {'_id':4};
  
              collection.insert(obj, function(err, ids) {
                client.dereference(new client.bson_serializer.DBRef("test_deref", 4), function(err, document) {
  
                  test.equal(obj['_id'], document._id);
                  collection.remove(function(err, result) {
                    collection.insert({'x':'hello'}, function(err, ids) {
                      client.dereference(new client.bson_serializer.DBRef("test_deref", null), function(err, result) {
                        test.equal(null, result);
                        // Let's close the db
                        finished_test({test_deref:'ok'});
                      });
                    });
                  });
                });
              });
            });
          })
        })
      })
    });
  },
  
  test_save : function() {
    client.createCollection('test_save', function(err, collection) {
      var doc = {'hello':'world'};
      collection.save(doc, function(err, docs) {
        test.ok(docs._id instanceof ObjectID || Object.prototype.toString.call(docs._id) === '[object ObjectID]');
        collection.count(function(err, count) {
          test.equal(1, count);
          doc = docs;
  
          collection.save(doc, function(err, doc) {
            collection.count(function(err, count) {
              test.equal(1, count);
            });
  
            collection.findOne(function(err, doc) {
              test.equal('world', doc.hello);
  
              // Modify doc and save
              doc.hello = 'mike';
              collection.save(doc, function(err, doc) {
                collection.count(function(err, count) {
                  test.equal(1, count);
                });
  
                collection.findOne(function(err, doc) {
                  test.equal('mike', doc.hello);
  
                  // Save another document
                  collection.save({hello:'world'}, function(err, doc) {
                    collection.count(function(err, count) {
                      test.equal(2, count);
                      // Let's close the db
                      finished_test({test_save:'ok'});
                    });
                  });
                });
              });
            });
          });
        });
      });
    });
  },
  
  test_save_long : function() {
    client.createCollection('test_save_long', function(err, collection) {
      collection.insert({'x':client.bson_serializer.Long.fromNumber(9223372036854775807)});
      collection.findOne(function(err, doc) {
        test.ok(client.bson_serializer.Long.fromNumber(9223372036854775807).equals(doc.x));
        // Let's close the db
        finished_test({test_save_long:'ok'});
      });
    });
  },
  
  test_find_by_oid : function() {
    client.createCollection('test_find_by_oid', function(err, collection) {
      collection.save({'hello':'mike'}, function(err, docs) {
        test.ok(docs._id instanceof ObjectID || Object.prototype.toString.call(docs._id) === '[object ObjectID]');
  
        collection.findOne({'_id':docs._id}, function(err, doc) {
          test.equal('mike', doc.hello);
  
          var id = doc._id.toString();
          collection.findOne({'_id':new client.bson_serializer.ObjectID(id)}, function(err, doc) {
            test.equal('mike', doc.hello);
            // Let's close the db
            finished_test({test_find_by_oid:'ok'});
          });
        });
      });
    });
  },
  
  test_save_with_object_that_has_id_but_does_not_actually_exist_in_collection : function() {
    client.createCollection('test_save_with_object_that_has_id_but_does_not_actually_exist_in_collection', function(err, collection) {
      var a = {'_id':'1', 'hello':'world'};
      collection.save(a, function(err, docs) {
        collection.count(function(err, count) {
          test.equal(1, count);
  
          collection.findOne(function(err, doc) {
            test.equal('world', doc.hello);
  
            doc.hello = 'mike';
            collection.save(doc, function(err, doc) {
              collection.count(function(err, count) {
                test.equal(1, count);
              });
  
              collection.findOne(function(err, doc) {
                test.equal('mike', doc.hello);
                // Let's close the db
                finished_test({test_save_with_object_that_has_id_but_does_not_actually_exist_in_collection:'ok'});
              });
            });
          });
        });
      });
    });
  },
  
  test_invalid_key_names : function() {
    client.createCollection('test_invalid_key_names', function(err, collection) {
      // Legal inserts
      collection.insert([{'hello':'world'}, {'hello':{'hello':'world'}}]);
      // Illegal insert for key
      collection.insert({'$hello':'world'}, function(err, doc) {
        test.ok(err instanceof Error);
        test.equal("key $hello must not start with '$'", err.message);
      });
  
      collection.insert({'hello':{'$hello':'world'}}, function(err, doc) {
        test.ok(err instanceof Error);
        test.equal("key $hello must not start with '$'", err.message);
      });
  
      collection.insert({'he$llo':'world'}, function(err, docs) {
        test.ok(docs[0].constructor == Object);
      })
  
      collection.insert({'hello':{'hell$o':'world'}}, function(err, docs) {
        test.ok(err == null);
      })
  
      collection.insert({'.hello':'world'}, function(err, doc) {
        test.ok(err instanceof Error);
        test.equal("key .hello must not contain '.'", err.message);
      });
  
      collection.insert({'hello':{'.hello':'world'}}, function(err, doc) {
        test.ok(err instanceof Error);
        test.equal("key .hello must not contain '.'", err.message);
      });
  
      collection.insert({'hello.':'world'}, function(err, doc) {
        test.ok(err instanceof Error);
        test.equal("key hello. must not contain '.'", err.message);
      });
  
      collection.insert({'hello':{'hello.':'world'}}, function(err, doc) {
        test.ok(err instanceof Error);
        test.equal("key hello. must not contain '.'", err.message);
        // Let's close the db
        finished_test({test_invalid_key_names:'ok'});
      });
    });
  },
  
  test_collection_names2 : function() {
    client.collection(5, function(err, collection) {
      test.equal("collection name must be a String", err.message);
    });
  
    client.collection("", function(err, collection) {
      test.equal("collection names cannot be empty", err.message);
    });
  
    client.collection("te$t", function(err, collection) {
      test.equal("collection names must not contain '$'", err.message);
    });
  
    client.collection(".test", function(err, collection) {
      test.equal("collection names must not start or end with '.'", err.message);
    });
  
    client.collection("test.", function(err, collection) {
      test.equal("collection names must not start or end with '.'", err.message);
    });
  
    client.collection("test..t", function(err, collection) {
      test.equal("collection names cannot be empty", err.message);
  
      // Let's close the db
      finished_test({test_collection_names2:'ok'});
    });
  },
  
  test_rename_collection : function() {
    client.createCollection('test_rename_collection', function(err, collection) {
      client.createCollection('test_rename_collection2', function(err, collection) {
        client.collection('test_rename_collection', function(err, collection1) {
          client.collection('test_rename_collection2', function(err, collection2) {
            // Assert rename
            collection1.rename(5, function(err, collection) {
              test.ok(err instanceof Error);
              test.equal("collection name must be a String", err.message);
            });
  
            collection1.rename("", function(err, collection) {
              test.ok(err instanceof Error);
              test.equal("collection names cannot be empty", err.message);
            });
  
            collection1.rename("te$t", function(err, collection) {
              test.ok(err instanceof Error);
              test.equal("collection names must not contain '$'", err.message);
            });
  
            collection1.rename(".test", function(err, collection) {
              test.ok(err instanceof Error);
              test.equal("collection names must not start or end with '.'", err.message);
            });
  
            collection1.rename("test.", function(err, collection) {
              test.ok(err instanceof Error);
              test.equal("collection names must not start or end with '.'", err.message);
            });
  
            collection1.rename("tes..t", function(err, collection) {
              test.equal("collection names cannot be empty", err.message);
            });
  
            collection1.count(function(err, count) {
              test.equal(0, count);
  
              collection1.insert([{'x':1}, {'x':2}], function(err, docs) {
                collection1.count(function(err, count) {
                  test.equal(2, count);
  
                  collection1.rename('test_rename_collection2', function(err, collection) {
                    test.ok(err instanceof Error);
                    test.ok(err.message.length > 0);
  
                    collection1.rename('test_rename_collection3', function(err, collection) {
                      test.equal("test_rename_collection3", collection.collectionName);
  
                      // Check count
                      collection.count(function(err, count) {
                        test.equal(2, count);
                        // Let's close the db
                        finished_test({test_rename_collection:'ok'});
                      });
                    });
                  });
                });
              })
            })
  
            collection2.count(function(err, count) {
              test.equal(0, count);
            })
          });
        });
      });
    });
  },
  
  test_explain : function() {
    client.createCollection('test_explain', function(err, collection) {
      collection.insert({'a':1});
      collection.find({'a':1}, function(err, cursor) {
        cursor.explain(function(err, explaination) {
          test.ok(explaination.cursor != null);
          test.ok(explaination.n.constructor == Number);
          test.ok(explaination.millis.constructor == Number);
          test.ok(explaination.nscanned.constructor == Number);
  
          // Let's close the db
          finished_test({test_explain:'ok'});
        });
      });
    });
  },
  
  test_count : function() {
    client.createCollection('test_count', function(err, collection) {
      collection.find(function(err, cursor) {
        cursor.count(function(err, count) {
          test.equal(0, count);
  
          for(var i = 0; i < 10; i++) {
            collection.insert({'x':i});
          }
  
          collection.find(function(err, cursor) {
            cursor.count(function(err, count) {
              test.equal(10, count);
              test.ok(count.constructor == Number);
            });
          });
  
          collection.find({}, {'limit':5}, function(err, cursor) {
            cursor.count(function(err, count) {
              test.equal(10, count);
            });
          });
  
          collection.find({}, {'skip':5}, function(err, cursor) {
            cursor.count(function(err, count) {
              test.equal(10, count);
            });
          });
  
          collection.find(function(err, cursor) {
            cursor.count(function(err, count) {
              test.equal(10, count);
  
              cursor.each(function(err, item) {
                if(item == null) {
                  cursor.count(function(err, count2) {
                    test.equal(10, count2);
                    test.equal(count, count2);
                    // Let's close the db
                    finished_test({test_count:'ok'});
                  });
                }
              });
            });
          });
  
          client.collection('acollectionthatdoesn', function(err, collection) {
            collection.count(function(err, count) {
              test.equal(0, count);
            });
          })
        });
      });
    });
  },
  
  test_sort : function() {
    client.createCollection('test_sort', function(err, collection) {
      for(var i = 0; i < 5; i++) {
        collection.insert({'a':i});
      }
  
      collection.find(function(err, cursor) {
        cursor.sort(['a', 1], function(err, cursor) {
          test.ok(cursor instanceof Cursor);
          test.deepEqual(['a', 1], cursor.sortValue);
        });
      });
  
      collection.find(function(err, cursor) {
        cursor.sort('a', 1, function(err, cursor) {
          cursor.nextObject(function(err, doc) {
            test.equal(0, doc.a);
          });
        });
      });
  
      collection.find(function(err, cursor) {
        cursor.sort('a', -1, function(err, cursor) {
          cursor.nextObject(function(err, doc) {
            test.equal(4, doc.a);
          });
        });
      });
  
      collection.find(function(err, cursor) {
        cursor.sort('a', "asc", function(err, cursor) {
          cursor.nextObject(function(err, doc) {
            test.equal(0, doc.a);
          });
        });
      });
  
      collection.find(function(err, cursor) {
        cursor.sort([['a', -1], ['b', 1]], function(err, cursor) {
          test.ok(cursor instanceof Cursor);
          test.deepEqual([['a', -1], ['b', 1]], cursor.sortValue);
        });
      });
  
      collection.find(function(err, cursor) {
        cursor.sort('a', 1, function(err, cursor) {
          cursor.sort('a', -1, function(err, cursor) {
            cursor.nextObject(function(err, doc) {
              test.equal(4, doc.a);
            });
          })
        });
      });
  
      collection.find(function(err, cursor) {
        cursor.sort('a', -1, function(err, cursor) {
          cursor.sort('a', 1, function(err, cursor) {
            cursor.nextObject(function(err, doc) {
              test.equal(0, doc.a);
            });
          })
        });
      });
  
      collection.find(function(err, cursor) {
        cursor.nextObject(function(err, doc) {
          cursor.sort(['a'], function(err, cursor) {
            test.ok(err instanceof Error);
            test.equal("Cursor is closed", err.message);
  
            // Let's close the db
            finished_test({test_sort:'ok'});
          });
        });
      });
  
      collection.find(function(err, cursor) {
        cursor.sort('a', 25, function(err, cursor) {
          cursor.nextObject(function(err, doc) {
            test.ok(err instanceof Error);
            test.equal("Error: Illegal sort clause, must be of the form [['field1', '(ascending|descending)'], ['field2', '(ascending|descending)']]", err.message);
          });
        });
      });
  
      collection.find(function(err, cursor) {
        cursor.sort(25, function(err, cursor) {
          cursor.nextObject(function(err, doc) {
            test.ok(err instanceof Error);
            test.equal("Error: Illegal sort clause, must be of the form [['field1', '(ascending|descending)'], ['field2', '(ascending|descending)']]", err.message);
          });
        });
      });
    });
  },
  
  test_cursor_limit : function() {
    client.createCollection('test_cursor_limit', function(err, collection) {
      for(var i = 0; i < 10; i++) {
        collection.save({'x':1}, function(err, document) {});
      }
  
      collection.find(function(err, cursor) {
        cursor.count(function(err, count) {
          test.equal(10, count);
        });
      });
  
      collection.find(function(err, cursor) {
        cursor.limit(5, function(err, cursor) {
          cursor.toArray(function(err, items) {
            test.equal(5, items.length);
            // Let's close the db
            finished_test({test_cursor_limit:'ok'});
          });
        });
      });
    });
  },
  
  test_limit_exceptions : function() {
    client.createCollection('test_limit_exceptions', function(err, collection) {
      collection.insert({'a':1}, function(err, docs) {});
      collection.find(function(err, cursor) {
        cursor.limit('not-an-integer', function(err, cursor) {
          test.ok(err instanceof Error);
          test.equal("limit requires an integer", err.message);
        });
      });
  
      collection.find(function(err, cursor) {
        cursor.nextObject(function(err, doc) {
          cursor.limit(1, function(err, cursor) {
            test.ok(err instanceof Error);
            test.equal("Cursor is closed", err.message);
            // Let's close the db
            finished_test({test_limit_exceptions:'ok'});
          });
        });
      });
  
      collection.find(function(err, cursor) {
        cursor.close(function(err, cursor) {
          cursor.limit(1, function(err, cursor) {
            test.ok(err instanceof Error);
            test.equal("Cursor is closed", err.message);
          });
        });
      });
    });
  },
  
  test_skip : function() {
    client.createCollection('test_skip', function(err, collection) {
      for(var i = 0; i < 10; i++) { collection.insert({'x':i}); }
  
      collection.find(function(err, cursor) {
        cursor.count(function(err, count) {
          test.equal(10, count);
        });
      });
  
      collection.find(function(err, cursor) {
        cursor.toArray(function(err, items) {
          test.equal(10, items.length);
  
          collection.find(function(err, cursor) {
            cursor.skip(2, function(err, cursor) {
              cursor.toArray(function(err, items2) {
                test.equal(8, items2.length);
  
                // Check that we have the same elements
                var numberEqual = 0;
                var sliced = items.slice(2, 10);
  
                for(var i = 0; i < sliced.length; i++) {
                  if(sliced[i].x == items2[i].x) numberEqual = numberEqual + 1;
                }
                test.equal(8, numberEqual);
  
                // Let's close the db
                finished_test({test_skip:'ok'});
              });
            });
          });
        });
      });
    });
  },
  
  test_skip_exceptions : function() {
    client.createCollection('test_skip_exceptions', function(err, collection) {
      collection.insert({'a':1}, function(err, docs) {});
      collection.find(function(err, cursor) {
        cursor.skip('not-an-integer', function(err, cursor) {
          test.ok(err instanceof Error);
          test.equal("skip requires an integer", err.message);
        });
      });
  
      collection.find(function(err, cursor) {
        cursor.nextObject(function(err, doc) {
          cursor.skip(1, function(err, cursor) {
            test.ok(err instanceof Error);
            test.equal("Cursor is closed", err.message);
            // Let's close the db
            finished_test({test_skip_exceptions:'ok'});
          });
        });
      });
  
      collection.find(function(err, cursor) {
        cursor.close(function(err, cursor) {
          cursor.skip(1, function(err, cursor) {
            test.ok(err instanceof Error);
            test.equal("Cursor is closed", err.message);
          });
        });
      });
    });
  },

  test_batchSize_exceptions : function() {
    client.collection('test_batchSize_exceptions', function(err, collection) {
      collection.insert({'a':1}, function(err, docs) {});
      collection.find(function(err, cursor) {
        cursor.batchSize('not-an-integer', function(err, cursor) {
          test.ok(err instanceof Error);
          test.equal("batchSize requires an integer", err.message);
        });
      });
  
      collection.find(function(err, cursor) {
        cursor.nextObject(function(err, doc) {
	        cursor.nextObject(function(err, doc) {
	          cursor.batchSize(1, function(err, cursor) {
	            test.ok(err instanceof Error);
	            test.equal("Cursor is closed", err.message);
	            // Let's close the db
	            finished_test({test_batchSize_exceptions:'ok'});
	          });
          });
        });
      });
  
      collection.find(function(err, cursor) {
        cursor.close(function(err, cursor) {
          cursor.batchSize(1, function(err, cursor) {
            test.ok(err instanceof Error);
            test.equal("Cursor is closed", err.message);
          });
        });
      });
    });
  },

	test_not_multiple_batch_size : function() {
    client.collection('test_not_multiple_batch_size', function(err, collection) {
			var records = 11;
			var batchSize = 2;
			var docs = [];
      for(var i = 0; i < records; i++) {
				docs.push({'a':i});
	    }

			collection.insert(docs, function() {
	      collection.find({}, {batchSize : batchSize}, function(err, cursor) {
					cursor.fetchNextBatch(function(err, items) {
						test.equal(batchSize, items.length);

						cursor.fetchNextBatch(function(err, items) {
							test.equal(batchSize, items.length);
							//check that the internal data is still intact
							test.equal(batchSize, cursor.items.length - batchSize);

							//test batch size modification on the fly
							var newBatchSize = 4;
							cursor.batchSize(newBatchSize);

							cursor.fetchNextBatch(function(err, items) {
								test.equal(newBatchSize, items.length);
								//check that the internal data is still intact
								test.equal(newBatchSize, cursor.items.length - 2*batchSize);

								cursor.fetchNextBatch(function(err, items) {
									test.equal(records, cursor.items.length);

								  cursor.fetchNextBatch(function(err, items) {
   	  							test.ok(items == null);
	    							test.equal(records, cursor.items.length);
										finished_test({test_not_multiple_batch_size:'ok'});
									});
								});
							});
						});
					});
				});
			});
		});
	},
	
  test_multiple_batch_size : function() {
		client.collection('test_multiple_batch_size', function(err, collection) {
			//test with the last batch that is a multiple of batchSize
			var records = 6;
			var batchSize = 3;
			var docs = [];
      for(var i = 0; i < records; i++) {
				docs.push({'a':i});
	    }

			collection.insert(docs, function() {
	      collection.find({}, {batchSize : batchSize}, function(err, cursor) {
					cursor.fetchNextBatch(function(err, items) {
						test.equal(batchSize, items.length);

						cursor.fetchNextBatch(function(err, items) {
							test.equal(batchSize, items.length);
							//check that the internal data is still intact
							test.equal(batchSize, cursor.items.length - batchSize);
							test.equal(records, cursor.items.length);

							cursor.fetchNextBatch(function(err, items) {
  							test.ok(items == null);
								test.equal(records, cursor.items.length);
								finished_test({test_multiple_batch_size:'ok'});
							});
						});
					});
				});
			});
		});
	},

  test_limit_greater_than_batch_size : function() {
		client.collection('test_limit_greater_than_batch_size', function(err, collection) {
			var limit = 4;
			var records = 10;
			var batchSize = 2;
			var docs = [];
      for(var i = 0; i < records; i++) {
				docs.push({'a':i});
	    }

			collection.insert(docs, function() {
				collection.find({}, {batchSize : batchSize, limit : limit}, function(err, cursor) {
					cursor.fetchNextBatch(function(err, items) {
						test.equal(batchSize, items.length);

						cursor.fetchNextBatch(function(err, items) {
              test.equal(batchSize, items.length);
							test.equal(limit, cursor.items.length);

							cursor.fetchNextBatch(function(err, items) {
  							test.ok(items == null);
								test.equal(limit, cursor.items.length);
								finished_test({test_limit_greater_than_batch_size:'ok'});
							});
						});
					});
				});
			});
		});
	},

	test_limit_less_than_batch_size : function () {
		client.collection('test_limit_less_than_batch_size', function(err, collection) {
			var limit = 2;
			var records = 10;
			var batchSize = 4;
			var docs = [];
      for(var i = 0; i < records; i++) {
				docs.push({'a':i});
	    }

			collection.insert(docs, function() {
				collection.find({}, {batchSize : batchSize, limit : limit}, function(err, cursor) {
					cursor.fetchNextBatch(function(err, items) {
						test.equal(limit, items.length);
						test.equal(limit, cursor.items.length);

						cursor.fetchNextBatch(function(err, items) {
              test.ok(items == null);
              test.equal(limit, cursor.items.length);
  						finished_test({test_limit_less_than_batch_size:'ok'});
						});
 					});
				});
			});
		});
	},


  test_nextObj_with_batch_size : function () {
		client.collection('test_nextObj_with_batch_size', function(err, collection) {
			var records = 10;
			var docs = [];
      for(var i = 0; i < records; i++) {
				docs.push({'a':i});
	    }

			collection.insert(docs, function() {
				//Use batchsize of 2 initially since using 1 will close the cursor automatically
				collection.find({}, {batchSize : 2}, function(err, cursor) {
					cursor.nextObject(function(err, item) {
						test.ok(item != null);
						test.equal(1, cursor.items.length);

  					cursor.batchSize(1).nextObject(function(err, item) {
	  					test.ok(item != null);
		  				test.equal(0, cursor.items.length);

          		cursor.nextObject(function(err, item) {
    						test.ok(item != null);
	    					test.equal(0, cursor.items.length);

            		cursor.nextObject(function(err, item) {
      						test.ok(item != null);
	      					test.equal(0, cursor.items.length);
			  					finished_test({test_nextObj_with_batch_size:'ok'});
    	  				});
   	  				});
   					});
 					});
				});
			});
		});
	},

  test_limit_skip_chaining : function() {
    client.createCollection('test_limit_skip_chaining', function(err, collection) {
      for(var i = 0; i < 10; i++) { collection.insert({'x':1}); }
  
      collection.find(function(err, cursor) {
        cursor.toArray(function(err, items) {
          test.equal(10, items.length);
  
          collection.find(function(err, cursor) {
            cursor.limit(5, function(err, cursor) {
              cursor.skip(3, function(err, cursor) {
                cursor.toArray(function(err, items2) {
                  test.equal(5, items2.length);
  
                  // Check that we have the same elements
                  var numberEqual = 0;
                  var sliced = items.slice(3, 8);
  
                  for(var i = 0; i < sliced.length; i++) {
                    if(sliced[i].x == items2[i].x) numberEqual = numberEqual + 1;
                  }
                  test.equal(5, numberEqual);
  
                  // Let's close the db
                  finished_test({test_limit_skip_chaining:'ok'});
                });
              });
            });
          });
        });
      });
    });
  },
  
  test_limit_skip_chaining_inline : function() {
    client.createCollection('test_limit_skip_chaining_inline', function(err, collection) {
      for(var i = 0; i < 10; i++) { collection.insert({'x':1}); }
  
      collection.find(function(err, cursor) {
        cursor.toArray(function(err, items) {
          test.equal(10, items.length);
  
          collection.find(function(err, cursor) {
            cursor.limit(5).skip(3).toArray(function(err, items2) {
              test.equal(5, items2.length);
  
              // Check that we have the same elements
              var numberEqual = 0;
              var sliced = items.slice(3, 8);
  
              for(var i = 0; i < sliced.length; i++) {
                if(sliced[i].x == items2[i].x) numberEqual = numberEqual + 1;
              }
              test.equal(5, numberEqual);
  
              // Let's close the db
              finished_test({test_limit_skip_chaining_inline:'ok'});
            });
          });
        });
      });
    });
  },
  
  test_close_no_query_sent : function() {
    client.createCollection('test_close_no_query_sent', function(err, collection) {
      collection.find(function(err, cursor) {
        cursor.close(function(err, cursor) {
          test.equal(true, cursor.isClosed());
          // Let's close the db
          finished_test({test_close_no_query_sent:'ok'});
        });
      });
    });
  },
  
  test_refill_via_get_more : function() {
    client.createCollection('test_refill_via_get_more', function(err, collection) {
      for(var i = 0; i < 1000; i++) { collection.save({'a': i}, function(err, doc) {}); }
  
      collection.count(function(err, count) {
        test.equal(1000, count);
      });
  
      var total = 0;
      collection.find(function(err, cursor) {
        cursor.each(function(err, item) {
          if(item != null) {
            total = total + item.a;
          } else {
            test.equal(499500, total);
  
            collection.count(function(err, count) {
              test.equal(1000, count);
            });
  
            collection.count(function(err, count) {
              test.equal(1000, count);
  
              var total2 = 0;
              collection.find(function(err, cursor) {
                cursor.each(function(err, item) {
                  if(item != null) {
                    total2 = total2 + item.a;
                  } else {
                    test.equal(499500, total2);
                    collection.count(function(err, count) {
                      test.equal(1000, count);
                      test.equal(total, total2);
                      // Let's close the db
                      finished_test({test_refill_via_get_more:'ok'});
                    });
                  }
                });
              });
            });
          }
        });
      });
    });
  },
  
  test_refill_via_get_more_alt_coll : function() {
    client.createCollection('test_refill_via_get_more_alt_coll', function(err, collection) {
      for(var i = 0; i < 1000; i++) {
        collection.save({'a': i}, function(err, doc) {});
      }
  
      collection.count(function(err, count) {
        test.equal(1000, count);
      });
  
      var total = 0;
      collection.find(function(err, cursor) {
        cursor.each(function(err, item) {
          if(item != null) {
            total = total + item.a;
          } else {
            test.equal(499500, total);
  
            collection.count(function(err, count) {
              test.equal(1000, count);
            });
  
            collection.count(function(err, count) {
              test.equal(1000, count);
  
              var total2 = 0;
              collection.find(function(err, cursor) {
                cursor.each(function(err, item) {
                  if(item != null) {
                    total2 = total2 + item.a;
                  } else {
                    test.equal(499500, total2);
                    collection.count(function(err, count) {
                      test.equal(1000, count);
                      test.equal(total, total2);
                      // Let's close the db
                      finished_test({test_refill_via_get_more_alt_coll:'ok'});
                    });
                  }
                });
              });
            });
          }
        });
      });
    });
  },
  
  test_close_after_query_sent : function() {
    client.createCollection('test_close_after_query_sent', function(err, collection) {
      collection.insert({'a':1});
      collection.find({'a':1}, function(err, cursor) {
        cursor.nextObject(function(err, item) {
          cursor.close(function(err, cursor) {
            test.equal(true, cursor.isClosed());
            // Let's close the db
            finished_test({test_close_after_query_sent:'ok'});
          })
        });
      });
    });
  },
  
  // test_kill_cursors : function() {
  //   var test_kill_cursors_client = new Db('integration_tests4_', new Server("127.0.0.1", 27017, {auto_reconnect: true}), {});
  //   test_kill_cursors_client.bson_deserializer = client.bson_deserializer;
  //   test_kill_cursors_client.bson_serializer = client.bson_serializer;
  //   test_kill_cursors_client.pkFactory = client.pkFactory;
  //
  //   test_kill_cursors_client.open(function(err, test_kill_cursors_client) {
  //     var number_of_tests_done = 0;
  //
  //     test_kill_cursors_client.dropCollection('test_kill_cursors', function(err, collection) {
  //       test_kill_cursors_client.createCollection('test_kill_cursors', function(err, collection) {
  //         test_kill_cursors_client.cursorInfo(function(err, cursorInfo) {
  //           var clientCursors = cursorInfo.clientCursors_size;
  //           var byLocation = cursorInfo.byLocation_size;
  //
  //           for(var i = 0; i < 1000; i++) {
  //             collection.save({'i': i}, function(err, doc) {});
  //           }
  //
  //           test_kill_cursors_client.cursorInfo(function(err, cursorInfo) {
  //             test.equal(clientCursors, cursorInfo.clientCursors_size);
  //             test.equal(byLocation, cursorInfo.byLocation_size);
  //
  //             for(var i = 0; i < 10; i++) {
  //               collection.findOne(function(err, item) {});
  //             }
  //
  //             test_kill_cursors_client.cursorInfo(function(err, cursorInfo) {
  //               test.equal(clientCursors, cursorInfo.clientCursors_size);
  //               test.equal(byLocation, cursorInfo.byLocation_size);
  //
  //               for(var i = 0; i < 10; i++) {
  //                 collection.find(function(err, cursor) {
  //                   cursor.nextObject(function(err, item) {
  //                     cursor.close(function(err, cursor) {});
  //
  //                     if(i == 10) {
  //                       test_kill_cursors_client.cursorInfo(function(err, cursorInfo) {
  //                         test.equal(clientCursors, cursorInfo.clientCursors_size);
  //                         test.equal(byLocation, cursorInfo.byLocation_size);
  //
  //                         collection.find(function(err, cursor) {
  //                           cursor.nextObject(function(err, item) {
  //                             test_kill_cursors_client.cursorInfo(function(err, cursorInfo) {
  //                               test.equal(clientCursors, cursorInfo.clientCursors_size);
  //                               test.equal(byLocation, cursorInfo.byLocation_size);
  //
  //                               cursor.close(function(err, cursor) {
  //                                 test_kill_cursors_client.cursorInfo(function(err, cursorInfo) {
  //                                   test.equal(clientCursors, cursorInfo.clientCursors_size);
  //                                   test.equal(byLocation, cursorInfo.byLocation_size);
  //
  //                                   collection.find({}, {'limit':10}, function(err, cursor) {
  //                                     cursor.nextObject(function(err, item) {
  //                                       test_kill_cursors_client.cursorInfo(function(err, cursorInfo) {
  //                                         test_kill_cursors_client.cursorInfo(function(err, cursorInfo) {
  //                                           sys.puts("===================================== err: " + err)
  //                                           sys.puts("===================================== cursorInfo: " + sys.inspect(cursorInfo))
  //
  //
  //                                           test.equal(clientCursors, cursorInfo.clientCursors_size);
  //                                           test.equal(byLocation, cursorInfo.byLocation_size);
  //                                           number_of_tests_done = 1;
  //                                         });
  //                                       });
  //                                     });
  //                                   });
  //                                 });
  //                               });
  //                             });
  //                           });
  //                         });
  //                       });
  //                     }
  //                   });
  //                 });
  //               }
  //             });
  //           });
  //         });
  //       });
  //     });
  //
  //     var intervalId = setInterval(function() {
  //       if(number_of_tests_done == 1) {
  //         clearInterval(intervalId);
  //         finished_test({test_kill_cursors:'ok'});
  //         test_kill_cursors_client.close();
  //       }
  //     }, 100);
  //   });
  // },
  
  test_count_with_fields : function() {
    client.createCollection('test_count_with_fields', function(err, collection) {
      collection.save({'x':1, 'a':2}, function(err, doc) {
        collection.find({}, {'fields':['a']}, function(err, cursor) {
          cursor.toArray(function(err, items) {
            test.equal(1, items.length);
            test.equal(2, items[0].a);
            test.equal(null, items[0].x);
          });
        });
  
        collection.findOne({}, {'fields':['a']}, function(err, item) {
          test.equal(2, item.a);
          test.equal(null, item.x);
          finished_test({test_count_with_fields:'ok'});
        });
      });
    });
  },
  
  // Gridstore tests
  test_gs_exist : function() {
    var gridStore = new GridStore(client, "foobar", "w");
    gridStore.open(function(err, gridStore) {
      gridStore.write("hello world!", function(err, gridStore) {
        gridStore.close(function(err, result) {
          GridStore.exist(client, 'foobar', function(err, result) {
            test.equal(true, result);
          });
  
          GridStore.exist(client, 'does_not_exist', function(err, result) {
            test.equal(false, result);
          });
  
          GridStore.exist(client, 'foobar', 'another_root', function(err, result) {
            test.equal(false, result);
            finished_test({test_gs_exist:'ok'});
          });
        });
      });
    });
  },
  
  test_gs_list : function() {
    var gridStore = new GridStore(client, "foobar2", "w");
    gridStore.open(function(err, gridStore) {
      gridStore.write("hello world!", function(err, gridStore) {
        gridStore.close(function(err, result) {
          GridStore.list(client, function(err, items) {
            var found = false;
            items.forEach(function(filename) {
              if(filename == 'foobar2') found = true;
            });
  
            test.ok(items.length >= 1);
            test.ok(found);
          });
  
          GridStore.list(client, 'fs', function(err, items) {
            var found = false;
            items.forEach(function(filename) {
              if(filename == 'foobar2') found = true;
            });
  
            test.ok(items.length >= 1);
            test.ok(found);
          });
  
          GridStore.list(client, 'my_fs', function(err, items) {
            var found = false;
            items.forEach(function(filename) {
              if(filename == 'foobar2') found = true;
            });
  
            test.ok(items.length >= 0);
            test.ok(!found);
  
            var gridStore2 = new GridStore(client, "foobar3", "w");
            gridStore2.open(function(err, gridStore) {
              gridStore2.write('my file', function(err, gridStore) {
                gridStore.close(function(err, result) {
                  GridStore.list(client, function(err, items) {
                    var found = false;
                    var found2 = false;
                    items.forEach(function(filename) {
                      if(filename == 'foobar2') found = true;
                      if(filename == 'foobar3') found2 = true;
                    });
  
                    test.ok(items.length >= 2);
                    test.ok(found);
                    test.ok(found2);
                    finished_test({test_gs_list:'ok'});
                  });
                });
              });
            });
          });
        });
      });
    });
  },
  
  test_gs_small_write : function() {
    var gridStore = new GridStore(client, "test_gs_small_write", "w");
    gridStore.open(function(err, gridStore) {
      gridStore.write("hello world!", function(err, gridStore) {
        gridStore.close(function(err, result) {
          client.collection('fs.files', function(err, collection) {
            collection.find({'filename':'test_gs_small_write'}, function(err, cursor) {
              cursor.toArray(function(err, items) {
                test.equal(1, items.length);
                var item = items[0];
                test.ok(item._id instanceof ObjectID || Object.prototype.toString.call(item._id) === '[object ObjectID]');
  
                client.collection('fs.chunks', function(err, collection) {
                  collection.find({'files_id':item._id}, function(err, cursor) {
                    cursor.toArray(function(err, items) {
                      test.equal(1, items.length);
                      finished_test({test_gs_small_write:'ok'});
                    })
                  });
                });
              });
            });
          });
        });
      });
    });
  },
  
  test_gs_small_file : function() {
    var gridStore = new GridStore(client, "test_gs_small_file", "w");
    gridStore.open(function(err, gridStore) {
      gridStore.write("hello world!", function(err, gridStore) {
        gridStore.close(function(err, result) {
          client.collection('fs.files', function(err, collection) {
            collection.find({'filename':'test_gs_small_file'}, function(err, cursor) {
              cursor.toArray(function(err, items) {
                test.equal(1, items.length);
  
                // Read test of the file
                GridStore.read(client, 'test_gs_small_file', function(err, data) {
                  test.equal('hello world!', data);
                  finished_test({test_gs_small_file:'ok'});
                });
              });
            });
          });
        });
      });
    });
  },
  
  test_gs_overwrite : function() {
    var gridStore = new GridStore(client, "test_gs_overwrite", "w");
    gridStore.open(function(err, gridStore) {
      gridStore.write("hello world!", function(err, gridStore) {
        gridStore.close(function(err, result) {
          var gridStore2 = new GridStore(client, "test_gs_overwrite", "w");
          gridStore2.open(function(err, gridStore) {
            gridStore2.write("overwrite", function(err, gridStore) {
              gridStore2.close(function(err, result) {
  
                // Assert that we have overwriten the data
                GridStore.read(client, 'test_gs_overwrite', function(err, data) {
                  test.equal('overwrite', data);
                  finished_test({test_gs_overwrite:'ok'});
                });
              });
            });
          });
        });
      });
    });
  },
  
  test_gs_read_length : function() {
    var gridStore = new GridStore(client, "test_gs_read_length", "w");
    gridStore.open(function(err, gridStore) {
      gridStore.write("hello world!", function(err, gridStore) {
        gridStore.close(function(err, result) {
          // Assert that we have overwriten the data
          GridStore.read(client, 'test_gs_read_length', 5, function(err, data) {
            test.equal('hello', data);
            finished_test({test_gs_read_length:'ok'});
          });
        });
      });
    });
  },
  
  test_gs_read_with_offset : function() {
    var gridStore = new GridStore(client, "test_gs_read_with_offset", "w");
    gridStore.open(function(err, gridStore) {
      gridStore.write("hello, world!", function(err, gridStore) {
        gridStore.close(function(err, result) {
          // Assert that we have overwriten the data
          GridStore.read(client, 'test_gs_read_with_offset', 5, 7, function(err, data) {
            test.equal('world', data);
          });
  
          GridStore.read(client, 'test_gs_read_with_offset', null, 7, function(err, data) {
            test.equal('world!', data);
            finished_test({test_gs_read_with_offset:'ok'});
          });
        });
      });
    });
  },
  
  test_gs_seek : function() {
    var gridStore = new GridStore(client, "test_gs_seek", "w");
    gridStore.open(function(err, gridStore) {
      gridStore.write("hello, world!", function(err, gridStore) {
        gridStore.close(function(result) {
          var gridStore2 = new GridStore(client, "test_gs_seek", "r");
          gridStore2.open(function(err, gridStore) {
            gridStore.seek(0, function(err, gridStore) {
              gridStore.getc(function(err, chr) {
                test.equal('h', chr);
              });
            });
          });
  
          var gridStore3 = new GridStore(client, "test_gs_seek", "r");
          gridStore3.open(function(err, gridStore) {
            gridStore.seek(7, function(err, gridStore) {
              gridStore.getc(function(err, chr) {
                test.equal('w', chr);
              });
            });
          });
  
          var gridStore4 = new GridStore(client, "test_gs_seek", "r");
          gridStore4.open(function(err, gridStore) {
            gridStore.seek(4, function(err, gridStore) {
              gridStore.getc(function(err, chr) {
                test.equal('o', chr);
              });
            });
          });
  
          var gridStore5 = new GridStore(client, "test_gs_seek", "r");
          gridStore5.open(function(err, gridStore) {
            gridStore.seek(-1, GridStore.IO_SEEK_END, function(err, gridStore) {
              gridStore.getc(function(err, chr) {
                test.equal('!', chr);
              });
            });
          });
  
          var gridStore6 = new GridStore(client, "test_gs_seek", "r");
          gridStore6.open(function(err, gridStore) {
            gridStore.seek(-6, GridStore.IO_SEEK_END, function(err, gridStore) {
              gridStore.getc(function(err, chr) {
                test.equal('w', chr);
              });
            });
          });
  
          var gridStore7 = new GridStore(client, "test_gs_seek", "r");
          gridStore7.open(function(err, gridStore) {
            gridStore.seek(7, GridStore.IO_SEEK_CUR, function(err, gridStore) {
              gridStore.getc(function(err, chr) {
                test.equal('w', chr);
  
                gridStore.seek(-1, GridStore.IO_SEEK_CUR, function(err, gridStore) {
                  gridStore.getc(function(err, chr) {
                    test.equal('w', chr);
  
                    gridStore.seek(-4, GridStore.IO_SEEK_CUR, function(err, gridStore) {
                      gridStore.getc(function(err, chr) {
                        test.equal('o', chr);
  
                        gridStore.seek(3, GridStore.IO_SEEK_CUR, function(err, gridStore) {
                          gridStore.getc(function(err, chr) {
                            test.equal('o', chr);
                            finished_test({test_gs_seek:'ok'});
                          });
                        });
                      });
                    });
                  });
                });
              });
            });
          });
        });
      });
    });
  },
  
  test_gs_multi_chunk : function() {
    var fs_client = new Db('integration_tests_10', new Server("127.0.0.1", 27017, {auto_reconnect: false}));
    fs_client.bson_deserializer = client.bson_deserializer;
    fs_client.bson_serializer = client.bson_serializer;
    fs_client.pkFactory = client.pkFactory;
  
    fs_client.open(function(err, fs_client) {
      fs_client.dropDatabase(function(err, done) {
        var gridStore = new GridStore(fs_client, "test_gs_multi_chunk", "w");
        gridStore.open(function(err, gridStore) {
          gridStore.chunkSize = 512;
          var file1 = ''; var file2 = ''; var file3 = '';
          for(var i = 0; i < gridStore.chunkSize; i++) { file1 = file1 + 'x'; }
          for(var i = 0; i < gridStore.chunkSize; i++) { file2 = file2 + 'y'; }
          for(var i = 0; i < gridStore.chunkSize; i++) { file3 = file3 + 'z'; }
  
          gridStore.write(file1, function(err, gridStore) {
            gridStore.write(file2, function(err, gridStore) {
              gridStore.write(file3, function(err, gridStore) {
                gridStore.close(function(err, result) {
                  fs_client.collection('fs.chunks', function(err, collection) {
                    collection.count(function(err, count) {
                      test.equal(3, count);
  
                      GridStore.read(fs_client, 'test_gs_multi_chunk', function(err, data) {
                        test.equal(512*3, data.length);
                        finished_test({test_gs_multi_chunk:'ok'});
                        fs_client.close();
                      });
                    })
                  });
                });
              });
            });
          });
        });
      });
    });
  },
  
  test_gs_puts_and_readlines : function() {
    var gridStore = new GridStore(client, "test_gs_puts_and_readlines", "w");
    gridStore.open(function(err, gridStore) {
      gridStore.puts("line one", function(err, gridStore) {
        gridStore.puts("line two\n", function(err, gridStore) {
          gridStore.puts("line three", function(err, gridStore) {
            gridStore.close(function(err, result) {
              GridStore.readlines(client, 'test_gs_puts_and_readlines', function(err, lines) {
                test.deepEqual(["line one\n", "line two\n", "line three\n"], lines);
                finished_test({test_gs_puts_and_readlines:'ok'});
              });
            });
          });
        });
      });
    });
  },
  
  test_gs_weird_name_unlink : function() {
    var fs_client = new Db('awesome_f0eabd4b52e30b223c010000', new Server("127.0.0.1", 27017, {auto_reconnect: false}));
    fs_client.bson_deserializer = client.bson_deserializer;
    fs_client.bson_serializer = client.bson_serializer;
    fs_client.pkFactory = client.pkFactory;
  
    fs_client.open(function(err, fs_client) {
      fs_client.dropDatabase(function(err, done) {
        var gridStore = new GridStore(fs_client, "9476700.937375426_1271170118964-clipped.png", "w", {'root':'articles'});
        gridStore.open(function(err, gridStore) {
          gridStore.write("hello, world!", function(err, gridStore) {
            gridStore.close(function(err, result) {
              fs_client.collection('articles.files', function(err, collection) {
                collection.count(function(err, count) {
                  test.equal(1, count);
                })
              });
  
              fs_client.collection('articles.chunks', function(err, collection) {
                collection.count(function(err, count) {
                  test.equal(1, count);
  
                  // Unlink the file
                  GridStore.unlink(fs_client, '9476700.937375426_1271170118964-clipped.png', {'root':'articles'}, function(err, gridStore) {
                    fs_client.collection('articles.files', function(err, collection) {
                      collection.count(function(err, count) {
                        test.equal(0, count);
                      })
                    });
  
                    fs_client.collection('articles.chunks', function(err, collection) {
                      collection.count(function(err, count) {
                        test.equal(0, count);
  
                        finished_test({test_gs_weird_name_unlink:'ok'});
                        fs_client.close();
                      })
                    });
                  });
                })
              });
            });
          });
        });
      });
    });
  },
  
  test_gs_unlink : function() {
    var fs_client = new Db('integration_tests_11', new Server("127.0.0.1", 27017, {auto_reconnect: false}));
    fs_client.bson_deserializer = client.bson_deserializer;
    fs_client.bson_serializer = client.bson_serializer;
    fs_client.pkFactory = client.pkFactory;
  
    fs_client.open(function(err, fs_client) {
      fs_client.dropDatabase(function(err, done) {
        var gridStore = new GridStore(fs_client, "test_gs_unlink", "w");
        gridStore.open(function(err, gridStore) {
          gridStore.write("hello, world!", function(err, gridStore) {
            gridStore.close(function(err, result) {
              fs_client.collection('fs.files', function(err, collection) {
                collection.count(function(err, count) {
                  test.equal(1, count);
                })
              });
  
              fs_client.collection('fs.chunks', function(err, collection) {
                collection.count(function(err, count) {
                  test.equal(1, count);
  
                  // Unlink the file
                  GridStore.unlink(fs_client, 'test_gs_unlink', function(err, gridStore) {
                    fs_client.collection('fs.files', function(err, collection) {
                      collection.count(function(err, count) {
                        test.equal(0, count);
                      })
                    });
  
                    fs_client.collection('fs.chunks', function(err, collection) {
                      collection.count(function(err, count) {
                        test.equal(0, count);
  
                        finished_test({test_gs_unlink:'ok'});
                        fs_client.close();
                      })
                    });
                  });
                })
              });
            });
          });
        });
      });
    });
  },
  
  test_gs_append : function() {
    var fs_client = new Db('integration_tests_12', new Server("127.0.0.1", 27017, {auto_reconnect: false}));
    fs_client.bson_deserializer = client.bson_deserializer;
    fs_client.bson_serializer = client.bson_serializer;
    fs_client.pkFactory = client.pkFactory;
  
    fs_client.open(function(err, fs_client) {
      fs_client.dropDatabase(function(err, done) {
        var gridStore = new GridStore(fs_client, "test_gs_append", "w");
        gridStore.open(function(err, gridStore) {
          gridStore.write("hello, world!", function(err, gridStore) {
            gridStore.close(function(err, result) {
  
              var gridStore2 = new GridStore(fs_client, "test_gs_append", "w+");
              gridStore2.open(function(err, gridStore) {
                gridStore.write(" how are you?", function(err, gridStore) {
                  gridStore.close(function(err, result) {
  
                    fs_client.collection('fs.chunks', function(err, collection) {
                      collection.count(function(err, count) {
                        test.equal(1, count);
  
                        GridStore.read(fs_client, 'test_gs_append', function(err, data) {
                          test.equal("hello, world! how are you?", data);
                          finished_test({test_gs_append:'ok'});
                          fs_client.close();
                        });
                      });
                    });
                  });
                });
              });
            });
          });
        });
      });
    });
  },
  
  test_gs_rewind_and_truncate_on_write : function() {
    var gridStore = new GridStore(client, "test_gs_rewind_and_truncate_on_write", "w");
    gridStore.open(function(err, gridStore) {
      gridStore.write("hello, world!", function(err, gridStore) {
        gridStore.close(function(err, result) {
          var gridStore2 = new GridStore(client, "test_gs_rewind_and_truncate_on_write", "w");
          gridStore2.open(function(err, gridStore) {
            gridStore.write('some text is inserted here', function(err, gridStore) {
              gridStore.rewind(function(err, gridStore) {
                gridStore.write('abc', function(err, gridStore) {
                  gridStore.close(function(err, result) {
                    GridStore.read(client, 'test_gs_rewind_and_truncate_on_write', function(err, data) {
                      test.equal("abc", data);
                      finished_test({test_gs_rewind_and_truncate_on_write:'ok'});
                    });
                  });
                });
              });
            });
          });
        });
      });
    });
  },
  
  test_gs_tell : function() {
    var gridStore = new GridStore(client, "test_gs_tell", "w");
    gridStore.open(function(err, gridStore) {
      gridStore.write("hello, world!", function(err, gridStore) {
        gridStore.close(function(err, result) {
          var gridStore2 = new GridStore(client, "test_gs_tell", "r");
          gridStore2.open(function(err, gridStore) {
            gridStore.read(5, function(err, data) {
              test.equal("hello", data);
  
              gridStore.tell(function(err, position) {
                test.equal(5, position);
                finished_test({test_gs_tell:'ok'});
              })
            });
          });
        });
      });
    });
  },
  
  test_gs_save_empty_file : function() {
    var fs_client = new Db('integration_tests_13', new Server("127.0.0.1", 27017, {auto_reconnect: false}));
    fs_client.bson_deserializer = client.bson_deserializer;
    fs_client.bson_serializer = client.bson_serializer;
    fs_client.pkFactory = client.pkFactory;
  
    fs_client.open(function(err, fs_client) {
      fs_client.dropDatabase(function(err, done) {
        var gridStore = new GridStore(fs_client, "test_gs_save_empty_file", "w");
        gridStore.open(function(err, gridStore) {
          gridStore.write("", function(err, gridStore) {
            gridStore.close(function(err, result) {
              fs_client.collection('fs.files', function(err, collection) {
                collection.count(function(err, count) {
                  test.equal(1, count);
                });
              });
  
              fs_client.collection('fs.chunks', function(err, collection) {
                collection.count(function(err, count) {
                  test.equal(0, count);
  
                  finished_test({test_gs_save_empty_file:'ok'});
                  fs_client.close();
                });
              });
            });
          });
        });
      });
    });
  },
  
  test_gs_empty_file_eof : function() {
    var gridStore = new GridStore(client, 'test_gs_empty_file_eof', "w");
    gridStore.open(function(err, gridStore) {
      gridStore.close(function(err, gridStore) {
        var gridStore2 = new GridStore(client, 'test_gs_empty_file_eof', "r");
        gridStore2.open(function(err, gridStore) {
          test.equal(true, gridStore.eof());
          finished_test({test_gs_empty_file_eof:'ok'});
        })
      });
    });
  },
  
  test_gs_cannot_change_chunk_size_on_read : function() {
    var gridStore = new GridStore(client, "test_gs_cannot_change_chunk_size_on_read", "w");
    gridStore.open(function(err, gridStore) {
      gridStore.write("hello, world!", function(err, gridStore) {
        gridStore.close(function(err, result) {
  
          var gridStore2 = new GridStore(client, "test_gs_cannot_change_chunk_size_on_read", "r");
          gridStore2.open(function(err, gridStore) {
            gridStore.chunkSize = 42;
            test.equal(Chunk.DEFAULT_CHUNK_SIZE, gridStore.chunkSize);
            finished_test({test_gs_cannot_change_chunk_size_on_read:'ok'});
          });
        });
      });
    });
  },
  
  test_gs_cannot_change_chunk_size_after_data_written : function() {
    var gridStore = new GridStore(client, "test_gs_cannot_change_chunk_size_after_data_written", "w");
    gridStore.open(function(err, gridStore) {
      gridStore.write("hello, world!", function(err, gridStore) {
        gridStore.chunkSize = 42;
        test.equal(Chunk.DEFAULT_CHUNK_SIZE, gridStore.chunkSize);
        finished_test({test_gs_cannot_change_chunk_size_after_data_written:'ok'});
      });
    });
  },
  
  // checks if 8 bit values will be preserved in gridstore
  test_gs_check_high_bits : function() {
      var gridStore = new GridStore(client, "test_gs_check_high_bits", "w");
      var data = new Buffer(255);
      for(var i=0; i<255; i++){
          data[i] = i;
      }
    
      gridStore.open(function(err, gridStore) {
        gridStore.write(data, function(err, gridStore) {
          gridStore.close(function(err, result) {
            // Assert that we have overwriten the data
            GridStore.read(client, 'test_gs_check_high_bits', function(err, fileData) {
              // change testvalue into a string like "0,1,2,...,255"
              test.equal(Array.prototype.join.call(data),
                      Array.prototype.join.call(new Buffer(fileData, "binary")));
              finished_test({test_gs_check_high_bits:'ok'});
            });
          });
        });
      });
    },
  
  test_change_chunk_size : function() {
    var gridStore = new GridStore(client, "test_change_chunk_size", "w");
    gridStore.open(function(err, gridStore) {
      gridStore.chunkSize = 42
  
      gridStore.write('foo', function(err, gridStore) {
        gridStore.close(function(err, result) {
          var gridStore2 = new GridStore(client, "test_change_chunk_size", "r");
          gridStore2.open(function(err, gridStore) {
            test.equal(42, gridStore.chunkSize);
            finished_test({test_change_chunk_size:'ok'});
          });
        });
      });
    });
  },
  
  test_gs_chunk_size_in_option : function() {
    var gridStore = new GridStore(client, "test_change_chunk_size", "w", {'chunk_size':42});
    gridStore.open(function(err, gridStore) {
      gridStore.write('foo', function(err, gridStore) {
        gridStore.close(function(err, result) {
          var gridStore2 = new GridStore(client, "test_change_chunk_size", "r");
          gridStore2.open(function(err, gridStore) {
            test.equal(42, gridStore.chunkSize);
            finished_test({test_gs_chunk_size_in_option:'ok'});
          });
        });
      });
    });
  },
  
  test_gs_md5 : function() {
    var gridStore = new GridStore(client, "new-file", "w");
    gridStore.open(function(err, gridStore) {
      gridStore.write('hello world\n', function(err, gridStore) {
        gridStore.close(function(err, result) {
          var gridStore2 = new GridStore(client, "new-file", "r");
          gridStore2.open(function(err, gridStore) {
            test.equal("6f5902ac237024bdd0c176cb93063dc4", gridStore.md5);
            gridStore.md5 = "can't do this";
            test.equal("6f5902ac237024bdd0c176cb93063dc4", gridStore.md5);
  
            var gridStore2 = new GridStore(client, "new-file", "w");
            gridStore2.open(function(err, gridStore) {
              gridStore.close(function(err, result) {
                var gridStore3 = new GridStore(client, "new-file", "r");
                gridStore3.open(function(err, gridStore) {
                  test.equal("d41d8cd98f00b204e9800998ecf8427e", gridStore.md5);
  
                  finished_test({test_gs_chunk_size_in_option:'ok'});
                });
              })
            })
          });
        });
      });
    });
  },
  
  test_gs_upload_date : function() {
    var now = new Date();
    var originalFileUploadDate = null;
  
    var gridStore = new GridStore(client, "test_gs_upload_date", "w");
    gridStore.open(function(err, gridStore) {
      gridStore.write('hello world\n', function(err, gridStore) {
        gridStore.close(function(err, result) {
  
          var gridStore2 = new GridStore(client, "test_gs_upload_date", "r");
          gridStore2.open(function(err, gridStore) {
            test.ok(gridStore.uploadDate != null);
            originalFileUploadDate = gridStore.uploadDate;
  
            gridStore2.close(function(err, result) {
              var gridStore3 = new GridStore(client, "test_gs_upload_date", "w");
              gridStore3.open(function(err, gridStore) {
                gridStore3.write('new data', function(err, gridStore) {
                  gridStore3.close(function(err, result) {
                    var fileUploadDate = null;
  
                    var gridStore4 = new GridStore(client, "test_gs_upload_date", "r");
                    gridStore4.open(function(err, gridStore) {
                      test.equal(originalFileUploadDate.getTime(), gridStore.uploadDate.getTime());
                      finished_test({test_gs_upload_date:'ok'});
                    });
                  });
                });
              });
            });
          });
        });
      });
    });
  },
  
  test_gs_content_type : function() {
    var ct = null;
  
    var gridStore = new GridStore(client, "test_gs_content_type", "w");
    gridStore.open(function(err, gridStore) {
      gridStore.write('hello world\n', function(err, gridStore) {
        gridStore.close(function(err, result) {
  
          var gridStore2 = new GridStore(client, "test_gs_content_type", "r");
          gridStore2.open(function(err, gridStore) {
            ct = gridStore.contentType;
            test.equal(GridStore.DEFAULT_CONTENT_TYPE, ct);
  
            var gridStore3 = new GridStore(client, "test_gs_content_type", "w+");
            gridStore3.open(function(err, gridStore) {
              gridStore.contentType = "text/html";
              gridStore.close(function(err, result) {
                var gridStore4 = new GridStore(client, "test_gs_content_type", "r");
                gridStore4.open(function(err, gridStore) {
                  test.equal("text/html", gridStore.contentType);
                  finished_test({test_gs_content_type:'ok'});
                });
              })
            });
          });
        });
      });
    });
  },
  
  test_gs_content_type_option : function() {
    var gridStore = new GridStore(client, "test_gs_content_type_option", "w", {'content_type':'image/jpg'});
    gridStore.open(function(err, gridStore) {
      gridStore.write('hello world\n', function(err, gridStore) {
        gridStore.close(function(result) {
  
          var gridStore2 = new GridStore(client, "test_gs_content_type_option", "r");
          gridStore2.open(function(err, gridStore) {
            test.equal('image/jpg', gridStore.contentType);
            finished_test({test_gs_content_type_option:'ok'});
          });
        });
      });
    });
  },
  
  test_gs_unknown_mode : function() {
    var gridStore = new GridStore(client, "test_gs_unknown_mode", "x");
    gridStore.open(function(err, gridStore) {
      test.ok(err instanceof Error);
      test.equal("Illegal mode x", err.message);
      finished_test({test_gs_unknown_mode:'ok'});
    });
  },
  
  test_gs_metadata : function() {
    var gridStore = new GridStore(client, "test_gs_metadata", "w", {'content_type':'image/jpg'});
    gridStore.open(function(err, gridStore) {
      gridStore.write('hello world\n', function(err, gridStore) {
        gridStore.close(function(err, result) {
  
          var gridStore2 = new GridStore(client, "test_gs_metadata", "r");
          gridStore2.open(function(err, gridStore) {
            test.equal(null, gridStore.metadata);
  
            var gridStore3 = new GridStore(client, "test_gs_metadata", "w+");
            gridStore3.open(function(err, gridStore) {
              gridStore.metadata = {'a':1};
              gridStore.close(function(err, result) {
  
                var gridStore4 = new GridStore(client, "test_gs_metadata", "r");
                gridStore4.open(function(err, gridStore) {
                  test.equal(1, gridStore.metadata.a);
                  finished_test({test_gs_metadata:'ok'});
                });
              });
            });
          });
        });
      });
    });
  },
  
  test_admin_default_profiling_level : function() {
    var fs_client = new Db('admin_test_1', new Server("127.0.0.1", 27017, {auto_reconnect: false}));
    fs_client.bson_deserializer = client.bson_deserializer;
    fs_client.bson_serializer = client.bson_serializer;
    fs_client.pkFactory = client.pkFactory;
  
    fs_client.open(function(err, fs_client) {
      fs_client.dropDatabase(function(err, done) {
        fs_client.collection('test', function(err, collection) {
          collection.insert({'a':1}, function(err, doc) {
            fs_client.admin(function(err, adminDb) {
              adminDb.profilingLevel(function(err, level) {
                test.equal("off", level);
                finished_test({test_admin_default_profiling_level:'ok'});
                fs_client.close();
              });
            });
          });
        });
      });
    });
  },
  
  test_admin_change_profiling_level : function() {
    var fs_client = new Db('admin_test_2', new Server("127.0.0.1", 27017, {auto_reconnect: false}));
    fs_client.bson_deserializer = client.bson_deserializer;
    fs_client.bson_serializer = client.bson_serializer;
    fs_client.pkFactory = client.pkFactory;
  
    fs_client.open(function(err, fs_client) {
      fs_client.dropDatabase(function(err, done) {
        fs_client.collection('test', function(err, collection) {
          collection.insert({'a':1}, function(err, doc) {
            fs_client.admin(function(err, adminDb) {
              adminDb.setProfilingLevel('slow_only', function(err, level) {
                adminDb.profilingLevel(function(err, level) {
                  test.equal('slow_only', level);
  
                  adminDb.setProfilingLevel('off', function(err, level) {
                    adminDb.profilingLevel(function(err, level) {
                      test.equal('off', level);
  
                      adminDb.setProfilingLevel('all', function(err, level) {
                        adminDb.profilingLevel(function(err, level) {
                          test.equal('all', level);
  
                          adminDb.setProfilingLevel('medium', function(err, level) {
                            test.ok(err instanceof Error);
                            test.equal("Error: illegal profiling level value medium", err.message);
  
                            finished_test({test_admin_change_profiling_level:'ok'});
                            fs_client.close();
                          });
                        })
                      });
                    })
                  });
                })
              });
            });
          });
        });
      });
    });
  },
  
  test_admin_profiling_info : function() {
    var fs_client = new Db('admin_test_3', new Server("127.0.0.1", 27017, {auto_reconnect: false}));
    fs_client.bson_deserializer = client.bson_deserializer;
    fs_client.bson_serializer = client.bson_serializer;
    fs_client.pkFactory = client.pkFactory;
  
    fs_client.open(function(err, fs_client) {
      fs_client.dropDatabase(function(err, done) {
        fs_client.collection('test', function(err, collection) {
          collection.insert({'a':1}, function(doc) {
            fs_client.admin(function(err, adminDb) {
              adminDb.setProfilingLevel('all', function(err, level) {
                collection.find(function(err, cursor) {
                  cursor.toArray(function(err, items) {
                    adminDb.setProfilingLevel('off', function(err, level) {
                      adminDb.profilingInfo(function(err, infos) {
                        test.ok(infos.constructor == Array);
                        test.ok(infos.length >= 1);
                        test.ok(infos[0].ts.constructor == Date);
                        test.ok(infos[0].info.constructor == String);
                        test.ok(infos[0].millis.constructor == Number);
  
                        finished_test({test_admin_profiling_info:'ok'});
                        fs_client.close();
                      });
                    });
                  });
                });
              });
            });
          });
        });
      });
    });
  },
  
  test_admin_validate_collection : function() {
    var fs_client = new Db('admin_test_4', new Server("127.0.0.1", 27017, {auto_reconnect: false}));
    fs_client.bson_deserializer = client.bson_deserializer;
    fs_client.bson_serializer = client.bson_serializer;
    fs_client.pkFactory = client.pkFactory;
  
    fs_client.open(function(err, fs_client) {
      fs_client.dropDatabase(function(err, done) {
        fs_client.collection('test', function(err, collection) {
          collection.insert({'a':1}, function(err, doc) {
            fs_client.admin(function(err, adminDb) {
              adminDb.validatCollection('test', function(err, doc) {
                test.ok(doc.result != null);
                test.ok(doc.result.match(/firstExtent/) != null);
  
                finished_test({test_admin_validate_collection:'ok'});
                fs_client.close();
              });
            });
          });
        });
      });
    });
  },
  
  test_custom_primary_key_generator : function() {
    // Custom factory (need to provide a 12 byte array);
    CustomPKFactory = function() {}
    CustomPKFactory.prototype = new Object();
    CustomPKFactory.createPk = function() {
      return new client.bson_serializer.ObjectID("aaaaaaaaaaaa");
    }
  
    var p_client = new Db('integration_tests_20', new Server("127.0.0.1", 27017, {}), {'pk':CustomPKFactory});
    p_client.bson_deserializer = client.bson_deserializer;
    p_client.bson_serializer = client.bson_serializer;
  
    p_client.open(function(err, p_client) {
      p_client.dropDatabase(function(err, done) {
        p_client.createCollection('test_custom_key', function(err, collection) {
          collection.insert({'a':1}, function(err, doc) {
            collection.find({'_id':new client.bson_serializer.ObjectID("aaaaaaaaaaaa")}, function(err, cursor) {
              cursor.toArray(function(err, items) {
                test.equal(1, items.length);
  
                finished_test({test_custom_primary_key_generator:'ok'});
                p_client.close();
              });
            });
          });
        });
      });
    });
  },

  // Mapreduce tests functions
  test_map_reduce_functions : function() {
    client.createCollection('test_map_reduce_functions', function(err, collection) {
      collection.insert([{'user_id':1}, {'user_id':2}]);
  
      // String functions
      var map = function() { emit(this.user_id, 1); };
      var reduce = function(k,vals) { return 1; };
  
      collection.mapReduce(map, reduce, function(err, collection) {
        collection.findOne({'_id':1}, function(err, result) {
          test.equal(1, result.value);
        });
  
        collection.findOne({'_id':2}, function(err, result) {
          test.equal(1, result.value);
          finished_test({test_map_reduce_functions:'ok'});
        });
      });
    });
  },
  
  // Mapreduce different test
  test_map_reduce_functions_scope : function() {
    client.createCollection('test_map_reduce_functions_scope', function(err, collection) {
      collection.insert([{'user_id':1, 'timestamp':new Date()}, {'user_id':2, 'timestamp':new Date()}]);

      var map = function(){
          emit(test(this.timestamp.getYear()), 1);
      }
      
      var reduce = function(k, v){
          count = 0;
          for(i = 0; i < v.length; i++) {
              count += v[i];
          }
          return count;
      }
      
      var t = function(val){ return val+1; }
        
      collection.mapReduce(map, reduce, {scope:{test:new client.bson_serializer.Code(t.toString())}}, function(err, collection) {
        collection.find(function(err, cursor) {
          cursor.toArray(function(err, results) {
            test.equal(2, results[0].value)
            finished_test({test_map_reduce_functions_scope:'ok'});            
          })
        })
      });
    });
  },
  
  // Mapreduce tests
  test_map_reduce : function() {
    client.createCollection('test_map_reduce', function(err, collection) {
      collection.insert([{'user_id':1}, {'user_id':2}]);
  
      // String functions
      var map = "function() { emit(this.user_id, 1); }";
      var reduce = "function(k,vals) { return 1; }";
  
      collection.mapReduce(map, reduce, function(err, collection) {
        collection.findOne({'_id':1}, function(err, result) {
          test.equal(1, result.value);
        });
  
        collection.findOne({'_id':2}, function(err, result) {
          test.equal(1, result.value);
          finished_test({test_map_reduce:'ok'});
        });
      });
    });
  },
  
  test_map_reduce_with_functions_as_arguments : function() {
    client.createCollection('test_map_reduce_with_functions_as_arguments', function(err, collection) {
      collection.insert([{'user_id':1}, {'user_id':2}]);
  
      // String functions
      var map = function() { emit(this.user_id, 1); };
      var reduce = function(k,vals) { return 1; };
  
      collection.mapReduce(map, reduce, function(err, collection) {
        collection.findOne({'_id':1}, function(err, result) {
          test.equal(1, result.value);
        });
        collection.findOne({'_id':2}, function(err, result) {
          test.equal(1, result.value);
          finished_test({test_map_reduce_with_functions_as_arguments:'ok'});
        });
      });
    });
  },
  
  test_map_reduce_with_code_objects : function() {
    client.createCollection('test_map_reduce_with_code_objects', function(err, collection) {
      collection.insert([{'user_id':1}, {'user_id':2}]);
  
      // String functions
      var map = new client.bson_serializer.Code("function() { emit(this.user_id, 1); }");
      var reduce = new client.bson_serializer.Code("function(k,vals) { return 1; }");
  
      collection.mapReduce(map, reduce, function(err, collection) {
        collection.findOne({'_id':1}, function(err, result) {
          test.equal(1, result.value);
        });
        collection.findOne({'_id':2}, function(err, result) {
          test.equal(1, result.value);
          finished_test({test_map_reduce_with_code_objects:'ok'});
        });
      });
    });
  },
  
  test_map_reduce_with_options : function() {
    client.createCollection('test_map_reduce_with_options', function(err, collection) {
      collection.insert([{'user_id':1}, {'user_id':2}, {'user_id':3}]);
  
      // String functions
      var map = new client.bson_serializer.Code("function() { emit(this.user_id, 1); }");
      var reduce = new client.bson_serializer.Code("function(k,vals) { return 1; }");
  
      collection.mapReduce(map, reduce, {'query': {'user_id':{'$gt':1}}}, function(err, collection) {
        collection.count(function(err, count) {
          test.equal(2, count);
  
          collection.findOne({'_id':2}, function(err, result) {
            test.equal(1, result.value);
          });
          collection.findOne({'_id':3}, function(err, result) {
            test.equal(1, result.value);
            finished_test({test_map_reduce_with_options:'ok'});
          });
        });
      });
    });
  },
  
  test_map_reduce_error : function() {
    client.createCollection('test_map_reduce_error', function(err, collection) {
      collection.insert([{'user_id':1}, {'user_id':2}, {'user_id':3}]);
  
      // String functions
      var map = new client.bson_serializer.Code("function() { emit(this.user_id, 1); }");
      var reduce = new client.bson_serializer.Code("function(k,vals) { throw 'error'; }");
  
      collection.mapReduce(map, reduce, {'query': {'user_id':{'$gt':1}}}, function(err, collection) {
        test.ok(err != null);
        finished_test({test_map_reduce_error:'ok'});
      });
    });
  },
  
  test_drop_indexes : function() {
    client.createCollection('test_drop_indexes', function(err, collection) {
      collection.insert({a:1}, function(err, ids) {
        // Create an index on the collection
        client.createIndex(collection.collectionName, 'a', function(err, indexName) {
          test.equal("a_1", indexName);
          // Drop all the indexes
          collection.dropIndexes(function(err, result) {
            test.equal(true, result);
  
            collection.indexInformation(function(err, result) {
              test.ok(result['a_1'] == null);
              finished_test({test_drop_indexes:'ok'});
            })
          })
        });
      })
    });
  },
  
  test_add_and_remove_user : function() {
    var user_name = 'spongebob2';
    var password = 'password';
  
    var p_client = new Db('integration_tests_', new Server("127.0.0.1", 27017, {auto_reconnect: true}), {});
    p_client.bson_deserializer = client.bson_deserializer;
    p_client.bson_serializer = client.bson_serializer;
    p_client.pkFactory = client.pkFactory;
  
    p_client.open(function(err, automatic_connect_client) {
      p_client.authenticate('admin', 'admin', function(err, replies) {
        test.ok(err instanceof Error);
  
        // Add a user
        p_client.addUser(user_name, password, function(err, result) {
          p_client.authenticate(user_name, password, function(err, replies) {
            test.ok(replies);
  
            // Remove the user and try to authenticate again
            p_client.removeUser(user_name, function(err, result) {
              p_client.authenticate(user_name, password, function(err, replies) {
                test.ok(err instanceof Error);
  
                finished_test({test_add_and_remove_user:'ok'});
                p_client.close();
              });
            });
          });
        });
      });
    });
  },
  
  test_distinct_queries : function() {
    client.createCollection('test_distinct_queries', function(err, collection) {
      collection.insert([{'a':0, 'b':{'c':'a'}},
        {'a':1, 'b':{'c':'b'}},
        {'a':1, 'b':{'c':'c'}},
        {'a':2, 'b':{'c':'a'}}, {'a':3}, {'a':3}], function(err, ids) {
          collection.distinct('a', function(err, docs) {
            test.deepEqual([0, 1, 2, 3], docs.sort());
          });
  
          collection.distinct('b.c', function(err, docs) {
            test.deepEqual(['a', 'b', 'c'], docs.sort());
            finished_test({test_distinct_queries:'ok'});
          });
      })
    });
  },
  
  test_all_serialization_types : function() {
    client.createCollection('test_all_serialization_types', function(err, collection) {
      var date = new Date();
      var oid = new client.bson_serializer.ObjectID();
      var string = 'binstring'
      var bin = new client.bson_serializer.Binary()
      for(var index = 0; index < string.length; index++) {
        bin.put(string.charAt(index))
      }
  
      var motherOfAllDocuments = {
        'string': 'hello',
        'array': [1,2,3],
        'hash': {'a':1, 'b':2},
        'date': date,
        'oid': oid,
        'binary': bin,
        'int': 42,
        'float': 33.3333,
        'regexp': /regexp/,
        'boolean': true,
        'long': date.getTime(),
        'where': new client.bson_serializer.Code('this.a > i', {i:1}),
        'dbref': new client.bson_serializer.DBRef('namespace', oid, 'integration_tests_')
      }
  
      collection.insert(motherOfAllDocuments, function(err, docs) {
        collection.findOne(function(err, doc) {
          // // Assert correct deserialization of the values
          test.equal(motherOfAllDocuments.string, doc.string);
          test.deepEqual(motherOfAllDocuments.array, doc.array);
          test.equal(motherOfAllDocuments.hash.a, doc.hash.a);
          test.equal(motherOfAllDocuments.hash.b, doc.hash.b);
          test.equal(date.getTime(), doc.long);
          test.equal(date.toString(), doc.date.toString());
          test.equal(date.getTime(), doc.date.getTime());
          test.equal(motherOfAllDocuments.oid.toHexString(), doc.oid.toHexString());
          test.equal(motherOfAllDocuments.binary.value(), doc.binary.value());
  
          test.equal(motherOfAllDocuments.int, doc.int);
          test.equal(motherOfAllDocuments.long, doc.long);
          test.equal(motherOfAllDocuments.float, doc.float);
          test.equal(motherOfAllDocuments.regexp.toString(), doc.regexp.toString());
          test.equal(motherOfAllDocuments.boolean, doc.boolean);
          test.equal(motherOfAllDocuments.where.code, doc.where.code);
          test.equal(motherOfAllDocuments.where.scope['i'], doc.where.scope.i);
  
          test.equal(motherOfAllDocuments.dbref.namespace, doc.dbref.namespace);
          test.equal(motherOfAllDocuments.dbref.oid.toHexString(), doc.dbref.oid.toHexString());
          test.equal(motherOfAllDocuments.dbref.db, doc.dbref.db);
          finished_test({test_all_serialization_types:'ok'});
        })
      });
    });
  },
  
  test_should_correctly_retrieve_one_record : function() {
    var p_client = new Db('integration_tests_', new Server("127.0.0.1", 27017, {auto_reconnect: true}), {});
    p_client.bson_deserializer = client.bson_deserializer;
    p_client.bson_serializer = client.bson_serializer;
    p_client.pkFactory = client.pkFactory;
  
    p_client.open(function(err, p_client) {
      client.createCollection('test_should_correctly_retrieve_one_record', function(err, collection) {
        collection.insert({'a':0});
  
        p_client.collection('test_should_correctly_retrieve_one_record', function(err, usercollection) {
          usercollection.findOne({'a': 0}, function(err, result) {
            finished_test({test_should_correctly_retrieve_one_record:'ok'});
            p_client.close();
          });
        });
      });
    });
  },
  
  test_should_correctly_save_unicode_containing_document : function() {
    var doc = {statuses_count: 1687
    , created_at: 'Mon Oct 22 14:55:08 +0000 2007'
    , description: 'NodeJS hacker, Cofounder of Debuggable, CakePHP core alumnus'
    , favourites_count: 6
    , profile_sidebar_fill_color: 'EADEAA'
    , screen_name: 'felixge'
    , status:
       { created_at: 'Fri Mar 12 08:59:44 +0000 2010'
       , in_reply_to_screen_name: null
       , truncated: false
       , in_reply_to_user_id: null
       , source: '<a href="http://www.atebits.com/" rel="nofollow">Tweetie</a>'
       , favorited: false
       , in_reply_to_status_id: null
       , id: 10364119169
       , text: '#berlin #snow = #fail : ('
       }
    , contributors_enabled: false
    , following: null
    , geo_enabled: false
    , time_zone: 'Eastern Time (US & Canada)'
    , profile_sidebar_border_color: 'D9B17E'
    , url: 'http://debuggable.com'
    , verified: false
    , location: 'Berlin'
    , profile_text_color: '333333'
    , notifications: null
    , profile_background_image_url: 'http://s.twimg.com/a/1268354287/images/themes/theme8/bg.gif'
    , protected: false
    , profile_link_color: '9D582E'
    , followers_count: 840
    , name: 'Felix Geisend\u00f6rfer'
    , profile_background_tile: false
    , id: 9599342
    , lang: 'en'
    , utc_offset: -18000
    , friends_count: 450
    , profile_background_color: '8B542B'
    , profile_image_url: 'http://a3.twimg.com/profile_images/107142257/passbild-square_normal.jpg'
    };
  
    client.createCollection('test_should_correctly_save_unicode_containing_document', function(err, collection) {
      doc['_id'] = 'felixge';
  
      collection.save(doc, function(err, doc) {
        collection.findOne(function(err, doc) {
          test.equal('felixge', doc._id);
          finished_test({test_should_correctly_save_unicode_containing_document:'ok'});
        });
      });
    });
  },
  
  test_should_deserialize_large_integrated_array : function() {
    client.createCollection('test_should_deserialize_large_integrated_array', function(err, collection) {
      var doc = {'a':0,
        'b':['tmp1', 'tmp2', 'tmp3', 'tmp4', 'tmp5', 'tmp6', 'tmp7', 'tmp8', 'tmp9', 'tmp10', 'tmp11', 'tmp12', 'tmp13', 'tmp14', 'tmp15', 'tmp16']
      };
      // Insert the collection
      collection.insert(doc);
      // Fetch and check the collection
      collection.findOne({'a': 0}, function(err, result) {
        test.deepEqual(doc.a, result.a);
        test.deepEqual(doc.b, result.b);
        finished_test({test_should_deserialize_large_integrated_array:'ok'});
      });
    });
  },
  
  test_find_one_error_handling : function() {
    client.createCollection('test_find_one_error_handling', function(err, collection) {
      // Try to fetch an object using a totally invalid and wrong hex string... what we're interested in here
      // is the error handling of the findOne Method
      try {
        collection.findOne({"_id":client.bson_serializer.ObjectID.createFromHexString('5e9bd59248305adf18ebc15703a1')}, function(err, result) {});
      } catch (err) {
        finished_test({test_find_one_error_handling:'ok'});
      }
    });
  },
  
  // test_force_binary_error : function() {
  //   client.createCollection('test_force_binary_error', function(err, collection) {
  //     // Try to fetch an object using a totally invalid and wrong hex string... what we're interested in here
  //     // is the error handling of the findOne Method
  //     var result= "";
  //     var hexString = "5e9bd59248305adf18ebc15703a1";
  //     for(var index=0 ; index < hexString.length; index+=2) {
  //         var string= hexString.substr(index, 2);
  //         var number= parseInt(string, 16);
  //         result+= BinaryParser.fromByte(number);
  //     }
  //
  //     // Generate a illegal ID
  //     var id = client.bson_serializer.ObjectID.createFromHexString('5e9bd59248305adf18ebc157');
  //     id.id = result;
  //
  //     // Execute with error
  //     collection.findOne({"_id": id}, function(err, result) {
  //       // test.equal(undefined, result)
  //       test.ok(err != null)
  //       finished_test({test_force_binary_error:'ok'});
  //     });
  //   });
  // },
  
  test_gs_weird_bug : function() {
    var gridStore = new GridStore(client, "test_gs_weird_bug", "w");
    var data = fs.readFileSync("./integration/test_gs_weird_bug.png", 'binary');
  
    gridStore.open(function(err, gridStore) {
      gridStore.write(data, function(err, gridStore) {
        gridStore.close(function(err, result) {
          // Assert that we have overwriten the data
          GridStore.read(client, 'test_gs_weird_bug', function(err, fileData) {
            test.equal(data.length, fileData.length);
            finished_test({test_gs_weird_bug:'ok'});
          });
        });
      });
    });
  },

  test_gs_writing_file: function() {
    var gridStore = new GridStore(client, 'test_gs_writing_file', 'w');
    var fileSize = fs.statSync('./integration/test_gs_weird_bug.png').size;
    gridStore.open(function(err, gridStore) {
      gridStore.writeFile('./integration/test_gs_weird_bug.png', function(err, gridStore) {
        GridStore.read(client, 'test_gs_writing_file', function(err, fileData) {
          test.equal(fileSize, fileData.length);
          finished_test({test_gs_writing_file: 'ok'});
        });
      });
    });
  },
  
  test_gs_working_field_read : function() {
    var gridStore = new GridStore(client, "test_gs_working_field_read", "w");
    var data = fs.readFileSync("./integration/test_gs_working_field_read.pdf", 'binary');
  
    gridStore.open(function(err, gridStore) {
      gridStore.write(data, function(err, gridStore) {
        gridStore.close(function(err, result) {
          // Assert that we have overwriten the data
          GridStore.read(client, 'test_gs_working_field_read', function(err, fileData) {
            test.equal(data.length, fileData.length);
            finished_test({test_gs_working_field_read:'ok'});
          });
        });
      });
    });
  },
  
  // Test field select with options
  test_field_select_with_options : function() {
    client.createCollection('test_field_select_with_options', function(err, r) {
      var collection = client.collection('test_field_select_with_options', function(err, collection) {
        var docCount = 25, docs = [];
  
        // Insert some test documents
        while(docCount--) docs.push({a:docCount, b:docCount});
        collection.insert(docs, function(err,retDocs){ docs = retDocs; });
  
        collection.find({},{ 'a' : 1},{ limit : 3, sort : [['a',-1]] },function(err,cursor){
          cursor.toArray(function(err,documents){
            test.equal(3,documents.length);
            documents.forEach(function(doc,idx){
              test.equal(undefined,doc.b); // making sure field select works
              test.equal((24-idx),doc.a); // checking limit sort object with field select
            });
          });
        });
  
        collection.find({},{},10,3,function(err,cursor){
          cursor.toArray(function(err,documents){
            test.equal(3,documents.length);
            documents.forEach(function(doc,idx){
              test.equal(doc.a,doc.b); // making sure empty field select returns properly
              test.equal((14-idx),doc.a); // checking skip and limit in args
            });
            finished_test({test_field_select_with_options:'ok'});
          });
        });
      });
    });
  },
  
  // Test findAndModify a document
  test_find_and_modify_a_document : function() {
    client.createCollection('test_find_and_modify_a_document', function(err, collection) {
      // Test return new document on change
      collection.insert({'a':1, 'b':2}, function(err, doc) {
        // Let's modify the document in place
        collection.findAndModify({'a':1}, [['a', 1]], {'$set':{'b':3}}, {'new': true}, function(err, updated_doc) {
          test.equal(1, updated_doc.a);
          test.equal(3, updated_doc.b);
        })
      });
  
      // Test return old document on change
      collection.insert({'a':2, 'b':2}, function(err, doc) {
        // Let's modify the document in place
        collection.findAndModify({'a':2}, [['a', 1]], {'$set':{'b':3}}, function(err, updated_doc) {
          test.equal(2, updated_doc.a);
          test.equal(2, updated_doc.b);
        })
      });
  
      // Test remove object on change
      collection.insert({'a':3, 'b':2}, function(err, doc) {
        // Let's modify the document in place
        collection.findAndModify({'a':3}, [], {'$set':{'b':3}}, {'new': true, remove: true}, function(err, updated_doc) {
          test.equal(3, updated_doc.a);
          test.equal(2, updated_doc.b);
        })
      });

      // Let's upsert!
      collection.findAndModify({'a':4}, [], {'$set':{'b':3}}, {'new': true, upsert: true}, function(err, updated_doc) {
        test.equal(4, updated_doc.a);
        test.equal(3, updated_doc.b);
      });

      // Test selecting a subset of fields
      collection.insert({a: 100, b: 101}, function (err, ids) {
        collection.findAndModify({'a': 100}, [], {'$set': {'b': 5}}, {'new': true, fields: {b: 1}}, function (err, updated_doc) {
          test.equal(2, Object.keys(updated_doc).length);
          test.equal(ids[0]['_id'].toHexString(), updated_doc._id.toHexString());
          test.equal(5, updated_doc.b);
          test.equal("undefined", typeof updated_doc.a);
          finished_test({test_find_and_modify_a_document:'ok'});
        });
      });
    });
  },
  
  /*
    test_pair : function() {
      var p_client = new Db('integration_tests_21', new ServerPair(new Server("127.0.0.1", 27017, {}), new Server("127.0.0.1", 27018, {})), {});
      p_client.open(function(err, p_client) {
        p_client.dropDatabase(function(err, done) {
          test.ok(p_client.masterConnection != null);
          test.equal(2, p_client.connections.length);
  
          test.ok(p_client.serverConfig.leftServer.master);
          test.assertFalse(p_client.serverConfig.rightServer.master);
  
          p_client.createCollection('test_collection', function(err, collection) {
            collection.insert({'a':1}, function(err, doc) {
              collection.find(function(err, cursor) {
                cursor.toArray(function(err, items) {
                  test.equal(1, items.length);
  
                  finished_test({test_pair:'ok'});
                  p_client.close();
                });
              });
            });
          });
        });
      });
    },
  
    test_cluster : function() {
      var p_client = new Db('integration_tests_22', new ServerCluster([new Server("127.0.0.1", 27017, {}), new Server("127.0.0.1", 27018, {})]), {});
      p_client.open(function(err, p_client) {
        p_client.dropDatabase(function(err, done) {
          test.ok(p_client.masterConnection != null);
          test.equal(2, p_client.connections.length);
  
          test.equal(true, p_client.serverConfig.servers[0].master);
          test.equal(false, p_client.serverConfig.servers[1].master);
  
          p_client.createCollection('test_collection', function(err, collection) {
            collection.insert({'a':1}, function(err, doc) {
              collection.find(function(err, cursor) {
                cursor.toArray(function(err, items) {
                  test.equal(1, items.length);
  
                  finished_test({test_cluster:'ok'});
                  p_client.close();
                });
              });
            });
          });
        });
      });
    },
  
    test_slave_connection :function() {
      var p_client = new Db('integration_tests_23', new Server("127.0.0.1", 27018, {}));
      p_client.open(function(err, p_client) {
        test.equal(null, err);
        finished_test({test_slave_connection:'ok'});
        p_client.close();
      });
    }
  */
  
  test_ensure_index : function() {
    client.createCollection('test_ensure_index', function(err, collection) {
      // Create an index on the collection
      client.ensureIndex(collection.collectionName, 'a', function(err, indexName) {
        test.equal("a_1", indexName);
        // Let's fetch the index information
        client.indexInformation(collection.collectionName, function(err, collectionInfo) {
          test.ok(collectionInfo['_id_'] != null);
          test.equal('_id', collectionInfo['_id_'][0][0]);
          test.ok(collectionInfo['a_1'] != null);
          test.deepEqual([["a", 1]], collectionInfo['a_1']);
  
          client.ensureIndex(collection.collectionName, 'a', function(err, indexName) {
            test.equal("a_1", indexName);
            // Let's fetch the index information
            client.indexInformation(collection.collectionName, function(err, collectionInfo) {
              test.ok(collectionInfo['_id_'] != null);
              test.equal('_id', collectionInfo['_id_'][0][0]);
              test.ok(collectionInfo['a_1'] != null);
              test.deepEqual([["a", 1]], collectionInfo['a_1']);
              // Let's close the db
              finished_test({test_ensure_index:'ok'});
            });
          });
        });
      });
    })
  },
  
  test_insert_and_update_with_new_script_context: function() {
    var db = new Db('test-db', new Server('localhost', 27017, {auto_reconnect: true}, {}));
    db.bson_deserializer = client.bson_deserializer;
    db.bson_serializer = client.bson_serializer;
    db.pkFactory = client.pkFactory;
  
    db.open(function(err, db) {
      //convience curried handler for functions of type 'a -> (err, result)
      function getResult(callback){
        return function(error, result) {
          test.ok(error == null);
          callback(result);
        }
      };
  
      db.collection('users', getResult(function(user_collection){
        user_collection.remove(function(err, result) {
          //first, create a user object
          var newUser = { name : 'Test Account', settings : {} };
          user_collection.insert([newUser],  getResult(function(users){
              var user = users[0];
  
              var scriptCode = "settings.block = []; settings.block.push('test');";
              var context = { settings : { thisOneWorks : "somestring" } };
  
              Script.runInNewContext(scriptCode, context, "testScript");
  
              //now create update command and issue it
              var updateCommand = { $set : context };
  
              user_collection.update({_id : user._id}, updateCommand, null,
                getResult(function(updateCommand) {
                  // Fetch the object and check that the changes are persisted
                  user_collection.findOne({_id : user._id}, function(err, doc) {
                    test.ok(err == null);
                    test.equal("Test Account", doc.name);
                    test.equal("somestring", doc.settings.thisOneWorks);
                    test.equal("test", doc.settings.block[0]);
  
                    // Let's close the db
                    finished_test({test_insert_and_update_with_new_script_context:'ok'});
                    db.close();
                  });
                })
              );
          }));
        });
      }));
    });
  },
  
  test_all_serialization_types_new_context : function() {
    client.createCollection('test_all_serialization_types_new_context', function(err, collection) {
      var date = new Date();
      var scriptCode =
        "var string = 'binstring'\n" +
        "var bin = new mongo.Binary()\n" +
        "for(var index = 0; index < string.length; index++) {\n" +
        "  bin.put(string.charAt(index))\n" +
        "}\n" +
        "motherOfAllDocuments['string'] = 'hello';" +
        "motherOfAllDocuments['array'] = [1,2,3];" +
        "motherOfAllDocuments['hash'] = {'a':1, 'b':2};" +
        "motherOfAllDocuments['date'] = date;" +
        "motherOfAllDocuments['oid'] = new mongo.ObjectID();" +
        "motherOfAllDocuments['binary'] = bin;" +
        "motherOfAllDocuments['int'] = 42;" +
        "motherOfAllDocuments['float'] = 33.3333;" +
        "motherOfAllDocuments['regexp'] = /regexp/;" +
        "motherOfAllDocuments['boolean'] = true;" +
        "motherOfAllDocuments['long'] = motherOfAllDocuments['date'].getTime();" +
        "motherOfAllDocuments['where'] = new mongo.Code('this.a > i', {i:1});" +
        "motherOfAllDocuments['dbref'] = new mongo.DBRef('namespace', motherOfAllDocuments['oid'], 'integration_tests_');";
  
      var context = { motherOfAllDocuments : {}, mongo:client.bson_serializer, date:date};
      // Execute function in context
      Script.runInNewContext(scriptCode, context, "testScript");
      // sys.puts(sys.inspect(context.motherOfAllDocuments))
      var motherOfAllDocuments = context.motherOfAllDocuments;
  
      collection.insert(context.motherOfAllDocuments, function(err, docs) {
         collection.findOne(function(err, doc) {
           // Assert correct deserialization of the values
           test.equal(motherOfAllDocuments.string, doc.string);
           test.deepEqual(motherOfAllDocuments.array, doc.array);
           test.equal(motherOfAllDocuments.hash.a, doc.hash.a);
           test.equal(motherOfAllDocuments.hash.b, doc.hash.b);
           test.equal(date.getTime(), doc.long);
           test.equal(date.toString(), doc.date.toString());
           test.equal(date.getTime(), doc.date.getTime());
           test.equal(motherOfAllDocuments.oid.toHexString(), doc.oid.toHexString());
           test.equal(motherOfAllDocuments.binary.value, doc.binary.value);
  
           test.equal(motherOfAllDocuments.int, doc.int);
           test.equal(motherOfAllDocuments.long, doc.long);
           test.equal(motherOfAllDocuments.float, doc.float);
           test.equal(motherOfAllDocuments.regexp.toString(), doc.regexp.toString());
           test.equal(motherOfAllDocuments.boolean, doc.boolean);
           test.equal(motherOfAllDocuments.where.code, doc.where.code);
           test.equal(motherOfAllDocuments.where.scope['i'], doc.where.scope.i);
           test.equal(motherOfAllDocuments.dbref.namespace, doc.dbref.namespace);
           test.equal(motherOfAllDocuments.dbref.oid.toHexString(), doc.dbref.oid.toHexString());
           test.equal(motherOfAllDocuments.dbref.db, doc.dbref.db);
           finished_test({test_all_serialization_types_new_context:'ok'});
         })
       });
    });
  },
  
  test_should_correctly_do_upsert : function() {
    client.createCollection('test_should_correctly_do_upsert', function(err, collection) {
      var id = new client.bson_serializer.ObjectID(null)
      var doc = {_id:id, a:1};
      collection.update({"_id":id}, doc, {upsert:true}, function(err, doc) {
        test.equal(null, err);
        collection.findOne({"_id":id}, function(err, doc) {
          test.equal(1, doc.a);
        });
      });
      id = new client.bson_serializer.ObjectID(null)
      doc = {_id:id, a:2};
      collection.update({"_id":id}, doc, {safe:true, upsert:true}, function(err, doc) {
        test.equal(null, err);
        collection.findOne({"_id":id}, function(err, doc) {
          test.equal(2, doc.a);
        });
      });
      collection.update({"_id":id}, doc, {safe:true, upsert:true}, function(err, doc) {
        test.equal(null, err);
        collection.findOne({"_id":id}, function(err, doc) {
          test.equal(2, doc.a);
          finished_test({test_should_correctly_do_upsert:'ok'});
        });
      });
    });
  },
  
  test_should_execute_insert_update_delete_safe_mode : function() {
    client.createCollection('test_should_execute_insert_update_delete_safe_mode', function(err, collection) {
      test.ok(collection instanceof Collection);
      test.equal('test_should_execute_insert_update_delete_safe_mode', collection.collectionName);

      collection.insert({i:1}, {safe:true}, function(err, ids) {
        test.equal(1, ids.length);
        test.ok(ids[0]._id.toHexString().length == 24);

        // Update the record
        collection.update({i:1}, {"$set":{i:2}}, {safe:true}, function(err, result) {
          test.equal(null, err);
        
          // Remove safely
          collection.remove({}, {safe:true}, function(err, result) {
            test.equal(null, err);            
            finished_test({test_should_execute_insert_update_delete_safe_mode:'ok'});
          });
        });
      });
    });
  },
  
  test_streaming_function_with_limit_for_fetching : function() {
    var docs = []
    
    for(var i = 0; i < 3000; i++) {
      docs.push({'a':i})
    }

    client.createCollection('test_streaming_function_with_limit_for_fetching', function(err, collection) {
      test.ok(collection instanceof Collection);

      collection.insertAll(docs, function(err, ids) {        
        collection.find({}, function(err, cursor) {
          // Execute find on all the documents
          var stream = cursor.streamRecords({fetchSize:1000}); 
          var callsToEnd = 0;
          stream.addListener('end', function() { 
            finished_test({test_streaming_function_with_limit_for_fetching:'ok'});
          });

          var callsToData = 0;
          stream.addListener('data',function(data){ 
            callsToData += 1;
            test.ok(callsToData <= 3000);
          }); 
        });        
      });
    });    
  }, 
  
  test_to_json_for_long : function() {
    client.createCollection('test_to_json_for_long', function(err, collection) {
      test.ok(collection instanceof Collection);

      // collection.insertAll([{value: client.bson_serializer.Long.fromNumber(32222432)}], function(err, ids) {
      collection.insertAll([{value: client.bson_serializer.Long.fromNumber(32222432)}], function(err, ids) {
        collection.findOne({}, function(err, item) {
          test.equal("32222432", item.value.toJSON())
          finished_test({test_to_json_for_long:'ok'});
        });
      });
    });        
  },
  
  test_failed_connection_caught : function() {
    var fs_client = new Db('admin_test_4', new Server("127.0.0.1", 27117, {auto_reconnect: false}));
    fs_client.bson_deserializer = client.bson_deserializer;
    fs_client.bson_serializer = client.bson_serializer;
    fs_client.pkFactory = client.pkFactory;  
    fs_client.open(function(err, fs_client) {
      test.ok(err != null)
      finished_test({test_failed_connection_caught:'ok'});
    })
  },
  
  test_insert_and_update_no_callback : function() {
    client.createCollection('test_insert_and_update_no_callback', function(err, collection) {
      // Insert the update
      collection.insert({i:1}, {safe:true})
      // Update the record
      collection.update({i:1}, {"$set":{i:2}}, {safe:true})
      // Locate document
      collection.findOne({}, function(err, item) {
        test.equal(2, item.i)
        finished_test({test_insert_and_update_no_callback:'ok'});
      });        
    })
  },
  
  test_insert_and_query_timestamp : function() {
    client.createCollection('test_insert_and_query_timestamp', function(err, collection) {
      // Insert the update
      collection.insert({i:client.bson_serializer.Timestamp.fromNumber(100), j:client.bson_serializer.Long.fromNumber(200)}, {safe:true})
      // Locate document
      collection.findOne({}, function(err, item) {
        test.equal(100, item.i.toNumber())
        test.equal(200, item.j.toNumber())
        
        finished_test({test_insert_and_query_timestamp:'ok'});
      });        
    })
  },
  
  test_insert_and_query_undefined : function() {
    client.createCollection('test_insert_and_query_undefined', function(err, collection) {
      // Insert the update
      collection.insert({i:undefined}, {safe:true})
      // Locate document
      collection.findOne({}, function(err, item) {
        test.equal(null, item.i)
        
        finished_test({test_insert_and_query_undefined:'ok'});
      });        
    })
  }  
  
};

/*******************************************************************************************************
  Setup For Running Tests
*******************************************************************************************************/
var client_tests = {};
var type = process.argv[2];

if(process.argv[3]){
  var test_arg = process.argv[3];
  if(test_arg == 'all') client_tests = all_tests;
  else {
    test_arg.split(',').forEach(function(aTest){
      if(all_tests[aTest]) client_tests[aTest] = all_tests[aTest];
    });
  }
} else client_tests = all_tests;

var client_tests_keys = [];
for(key in client_tests) client_tests_keys.push(key);

// Set up the client connection
var client = new Db('integration_tests_', new Server("127.0.0.1", 27017, {}), {});
// Use native deserializer
if(type == "native") {
  var BSON = require("../external-libs/bson/bson");
  sys.puts("========= Integration tests running Native BSON Parser == ")
  client.bson_deserializer = BSON;
  client.bson_serializer = BSON;
  client.pkFactory = BSON.ObjectID;
} else {
  var BSONJS = require('../lib/mongodb/bson/bson');
  sys.puts("========= Integration tests running Pure JS BSON Parser == ")
  client.bson_deserializer = BSONJS;
  client.bson_serializer = BSONJS;
  client.pkFactory = BSONJS.ObjectID;
}

client.open(function(err, client) {
  // Do cleanup of the db
  client.dropDatabase(function() {
    // Run  all the tests
    run_tests();
    // Start the timer that checks that all the tests have finished or failed
    ensure_tests_finished();
  });
});

function ensure_tests_finished() {
  var intervalId = setInterval(function() {
    if(client_tests_keys.length == 0) {
      // Print out the result
      sys.puts("= Final Checks =========================================================");
      // Stop interval timer and close db connection
      clearInterval(intervalId);
      // Ensure we don't have any more cursors hanging about
      client.cursorInfo(function(err, cursorInfo) {
        sys.puts(sys.inspect(cursorInfo));
        sys.puts("");
        client.close();
      });
    }
  }, 100);
};

// All the finished client tests
var finished_tests = [];

function run_tests() {
  // Run first test
  client_tests[client_tests_keys[0]]();  
}

function finished_test(test_object) {
  for(var name in test_object) {
    sys.puts("= executing test: " + name + " [" + test_object[name] + "]");
  }
  finished_tests.push(test_object);
  client_tests_keys.shift();
  // Execute next test
  if(client_tests_keys.length > 0) client_tests[client_tests_keys[0]]();
}

function randOrd() {
  return (Math.round(Math.random()) - 0.5);
}

/**
  Helper Utilities for the testing
**/
function locate_collection_by_name(collectionName, collections) {
  var foundObject = null;
  collections.forEach(function(collection) {
    if(collection.collectionName == collectionName) foundObject = collection;
  });
  return foundObject;
}<|MERGE_RESOLUTION|>--- conflicted
+++ resolved
@@ -1129,16 +1129,13 @@
             cursor.toArray(function(err, items) {
               test.ok(err == null);
   
-<<<<<<< HEAD
               // Each should also not fail since rewind will be called
-=======
-              // Should fail if called again (cursor should be closed)
->>>>>>> 45dbc518
               cursor.each(function(err, item) {
-                test.ok(err instanceof Error);
-                test.equal("Cursor is closed", err.message);
-                // Let's close the db
-                finished_test({test_to_a:'ok'});
+                if(item != null) {
+                  test.equal(1, item.a);
+                  // Let's close the db
+                  finished_test({test_to_a:'ok'});
+                }
               });
             });
           });
