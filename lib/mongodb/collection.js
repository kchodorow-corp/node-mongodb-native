var InsertCommand = require('./commands/insert_command').InsertCommand,
  QueryCommand = require('./commands/query_command').QueryCommand,
  DeleteCommand = require('./commands/delete_command').DeleteCommand,
  UpdateCommand = require('./commands/update_command').UpdateCommand,
  DbCommand = require('./commands/db_command').DbCommand,
  BinaryParser = require('./bson/binary_parser').BinaryParser,
  Cursor = require('./cursor').Cursor;


/**
  Sort functions, Normalize and prepare sort parameters
**/
var formatSortValue = function(sortDirection) {
  var value = ("" + sortDirection).toLowerCase();
  if(value == 'ascending' || value == 'asc' || value == 1) return 1;
  if(value == 'descending' || value == 'desc' || value == -1 ) return -1;
  throw new Error("Illegal sort clause, must be of the form " +
    "[['field1', '(ascending|descending)'], ['field2', '(ascending|descending)']]");
};

var formattedOrderClause = function(sortValue) {
  var orderBy = {};
  var self = this;

  if(sortValue instanceof Array) {
    sortValue.forEach(function(sortElement) {
      if(sortElement.constructor == String) {
        orderBy[sortElement] = 1;
      } else {
        orderBy[sortElement[0]] = formatSortValue(sortElement[1]);
      }
    });
  } else if(sortValue.constructor == String) {
    orderBy[sortValue] = 1;
  } else {
    throw new Error("Illegal sort clause, must be of the form " +
      "[['field1', '(ascending|descending)'], ['field2', '(ascending|descending)']]");
  }
  return orderBy;
};

/**
  Handles all the operations on objects in collections
**/
var Collection = exports.Collection = function(db, collectionName, pkFactory) {
  this.db = db;
  this.collectionName = collectionName;
  this.internalHint;
  this.pkFactory = pkFactory == null ? db.bson_serializer.ObjectID : pkFactory;
  // Add getter and setters
  this.__defineGetter__("hint", function() { return this.internalHint; });
  this.__defineSetter__("hint", function(value) { this.internalHint = this.normalizeHintField(value); });
  // Ensure the collection name is not illegal
  this.checkCollectionName(collectionName);
};

Collection.prototype.insert = function(docs, options, callback) {
  var args = Array.prototype.slice.call(arguments, 1);
  callback = args.pop();
  
  if(Object.prototype.toString.call(callback) != '[object Function]') {
    args.push(callback)
    callback = null
  }
  
  options = args.length ? args.shift() : {};
  this.insertAll(Array.isArray(docs) ? docs : [docs], options, callback);
  return this;
};

Collection.prototype.checkCollectionName = function(collectionName) {
  if (typeof collectionName != 'string')
    throw Error("collection name must be a String");

  if (!collectionName || collectionName.indexOf('..') != -1)
    throw Error("collection names cannot be empty");

  if (collectionName.indexOf('$') != -1 && collectionName.match(/((^\$cmd)|(oplog\.\$main))/) == null)
    throw Error("collection names must not contain '$'");

  if (collectionName.match(/^\.|\.$/) != null)
    throw Error("collection names must not start or end with '.'");
};

Collection.prototype.remove = function(selector, options, callback) {
  var args = Array.prototype.slice.call(arguments, 0);
  callback = args.pop();
  removeSelector = args.length ? args.shift() : {};
  options = args.length ? args.shift() : {};

  // Generate selector for remove all if not available
  var deleteCommand = new DeleteCommand(this.db, this.db.databaseName + "." + this.collectionName, removeSelector);
  // Execute the command
  this.db.executeCommand(deleteCommand, callback);
  // If safe mode check last error
  if(callback != null) {
    if(options.safe) {
      this.db.error(function(err, error) {
        if(error[0].err) {
          callback(new Error(error[0].err), null);
        } else {
          callback(null, null);
        }
      });
    } else {
      // Callback with no error check
      callback(null, this);
    }
  }
};

Collection.prototype.rename = function(collectionName, callback) {
  var self = this;

  try {
    this.checkCollectionName(collectionName);
    this.db.renameCollection(this.collectionName, collectionName, function(err, result) {
      if(err != null || result.documents[0].ok == 0) {
        err != null ? callback(err, null) : callback(new Error(result.documents[0].errmsg), null);
      } else {
        // Set collectionname to new one and return the collection
        self.db.collection(collectionName, callback);
      }
    });
  } catch(err) {
    callback(err, null);
  }
};

Collection.prototype.insertAll = function(docs, options, callback) {
  var error= null;
  var args = Array.prototype.slice.call(arguments, 1);
  callback = args.pop();

  if(Object.prototype.toString.call(callback) != '[object Function]') {
    args.push(callback)
    callback = null
  }

  options = args.length ? args.shift() : {};

  try {
    // List of all id's inserted
    var objects = [];
    // Create an insert command
    var insertCommand = new InsertCommand(this.db, this.db.databaseName + "." + this.collectionName);
    // Add id to each document if it's not already defined
    for(var index = 0; index < docs.length; index++) {
      var doc = docs[index];
      // Add the id to the document
      var id = doc["_id"] == null ? this.pkFactory.createPk() : doc["_id"];
      doc['_id'] = id;
      // Insert the document
      insertCommand.add(doc);
      objects.push(doc);
    }
    // Execute the command
    this.db.executeCommand(insertCommand);
    // If safe is defined check for error message
    if(callback != null) {
      if(options.safe) {
        this.db.error(function(err, error) {
          if(error[0].err) {
            if(callback != null) callback(new Error(error[0].err), null);
          } else {
            if(callback != null) callback(null, objects);
          }
        });
      } else {
        if(callback != null) callback(null, objects);
      }
    }
  } catch(err) {
    if(callback != null) callback(err, null);
  }
};

Collection.prototype.save = function(doc, options, callback) {
  var args = Array.prototype.slice.call(arguments, 1);
  callback = args.pop();

  if(Object.prototype.toString.call(callback) != '[object Function]') {
    args.push(callback)
    callback = null
  }

  options = args.length ? args.shift() : null;
  var id = doc['_id'];

  if(id != null) {
    this.update({'_id':id}, doc, {upsert: true, safe: options != null ? options.safe : false}, callback);
  } else {
    this.insert(doc, {safe: options != null ? options.safe : false}, function(err, docs) { Array.isArray(docs) ? callback(err, docs[0]) : callback(err, docs); });
  }
};

/**
  Update a single document in this collection.
    spec - a associcated array containing the fields that need to be present in
      the document for the update to succeed

    document - an associated array with the fields to be updated or in the case of
      a upsert operation the fields to be inserted.

  Options:
    upsert - true/false (perform upsert operation)
    multi - true/false (update all documents matching spec)
    safe - true/false (perform check if the operation failed, required extra call to db)
**/
Collection.prototype.update = function(spec, document, options, callback) {
  var args = Array.prototype.slice.call(arguments, 2);
  callback = args.pop();

  if(Object.prototype.toString.call(callback) != '[object Function]') {
    args.push(callback)
    callback = null
  }

  options = args.length ? args.shift() : null;

  try {
    var safe = options == null || options.safe == null || options.safe == false ? false : true;
    var upsert = options == null || options.upsert == null || options.upsert == false ? false : true;
    // Create update command
    var updateCommand = new UpdateCommand(this.db, this.db.databaseName + "." + this.collectionName, spec, document, options);
    // Execute command
    this.db.executeCommand(updateCommand);
    // If safe, we need to check for successful execution
    if(safe) {
      this.db.error(function(err, error) {
        if(callback != null) {
          if (upsert) {
            // Document was either inserted or updated, simply pass on the error if one occurred.
            if (error[0].err) {
              if(callback != null) callback(new Error(error[0].err), null);
            } else {
              if(callback != null) callback(null, document);
            }
          } else {
            // Update only doesn't return an error when the record to be updated doesn't exist.
            if(error[0].updatedExisting == false) {
              if(callback != null) callback(new Error("Failed to update document"), null);
            } else {
              // If another kind of error occurred then report it to the callback function.
              if (error[0].err) {
                if(callback != null) callback(new Error(error[0].err), null);
              } else {
                if(callback != null) callback(null, document);
              }
            }
          }
        }
      });
    } else {
      // Call back with ok if no error found
      if(callback != null) callback(null, document);
    }
  } catch(err) {
    if(callback != null) callback(err, null);
  }
};

/**
  Fetch a distinct collection
**/
Collection.prototype.distinct = function(key, query, callback) {
  var args = Array.prototype.slice.call(arguments, 1);
  callback = args.pop();
  query = args.length ? args.shift() : {};

  var mapCommandHash = {distinct:this.collectionName, key:key, query:query};
  this.db.executeCommand(DbCommand.createDbCommand(this.db, mapCommandHash), function(err, result) {
    if(err == null && result.documents[0].ok == 1) {
      callback(null, result.documents[0].values);
    } else {
      err != null ? callback(err, null) : callback(new Error(result.documents[0].errmsg), null);
    }
  });
};

Collection.prototype.count = function(query, callback) {
  if(typeof query === "function") { callback = query; query = null; }
  var query_object = query == null ? {} : query;
  var final_query = {count: this.collectionName, query: query_object, fields: null};
  var queryCommand = new QueryCommand(this.db, this.db.databaseName + ".$cmd", QueryCommand.OPTS_NO_CURSOR_TIMEOUT, 0, -1, final_query, null);
  // Execute the command
  this.db.executeCommand(queryCommand, function(err, result) {
    if(err == null && result.documents[0].ok == 1) {
      callback(null, result.documents[0].n);
    } else {
      err != null ? callback(err, null) : callback(new Error(result.documents[0].errmsg), null);
    }
  });
};

Collection.prototype.drop = function(callback) {
  this.db.dropCollection(this.collectionName, callback);
};

/**
  Fetch and update a collection
  query:        a filter for the query
  sort:         if multiple docs match, choose the first one in the specified sort order as the object to manipulate
  update:       an object describing the modifications to the documents selected by the query
  options:
    remove:   set to a true to remove the object before returning
    new:      set to true if you want to return the modified object rather than the original. Ignored for remove.
    upsert:       true/false (perform upsert operation)
**/
Collection.prototype.findAndModify = function(query, sort, update, options, callback) {
  var args = Array.prototype.slice.call(arguments, 1);
  callback = args.pop();
  sort = args.length ? args.shift() : [];
  update = args.length ? args.shift() : null;
  options = args.length ? args.shift() : {};

  // Format the sort object
  var sort_object = formattedOrderClause(sort);
  // Unpack the options
  var queryOptions = QueryCommand.OPTS_NONE;
  // Build the query object for the findAndModify
  var queryObject = {
    'findandmodify': this.collectionName,
    'query':query,
    'sort':sort_object
  }

  queryObject['new'] = options['new'] ? 1 : 0;
  queryObject['remove'] = options.remove ? 1 : 0;
  queryObject['upsert'] = options.upsert ? 1 : 0;
  if (options.fields) queryObject['fields'] = options.fields;

  // Set up the update if it exists
  if(update) queryObject['update'] = update;

  // Set up the sort
  if(!Array.isArray(sort) && sort.length == 0) queryObject['sort'] = sort_object;

  if(options.remove) delete queryObject['update'];

  // Execute command
  this.db.executeDbCommand(queryObject, function(err, doc) {
    err ? callback(err, doc) : callback(err, doc.documents[0].value);
  });
}

/*
various argument possibilities
  1 callback
  2 selector, callback,
  2 callback, options  // really?!
  3 selector, fields, callback
  3 selector, options, callback
  4,selector, fields, options, callback
  5 selector, fields, skip, limit, callback
<<<<<<< HEAD
  6 selector, fields, skip, limit, timeout, callback       
  7 selector, fields, skip, limit, timeout, batchSize, callback
=======
  6 selector, fields, skip, limit, timeout, callback
>>>>>>> 45dbc518
*/
Collection.prototype.find = function() {
  var options,
      len = arguments.length,
      selector = (len > 1) ? arguments[0] : {},
      fields = (len > 2) ? arguments[1] : undefined,
      callback = arguments[len-1];

  if(len == 2 && typeof arguments[0] == 'function') {
    selector = {}; options = arguments[1]; callback = arguments[0];
  }

  if(len == 3){ // backwards compat for options object
<<<<<<< HEAD
    var test = ['limit','sort','fields','skip','hint','explain','snapshot',
        'timeout', 'batchSize'],
        idx = 0, l = test.length, is_option = false;    
=======
    var test = ['limit','sort','fields','skip','hint','explain','snapshot','timeout','tailable'],
        idx = 0, l = test.length, is_option = false;
>>>>>>> 45dbc518
    while(!is_option && idx < l) if(test[idx] in fields ) is_option = true; else idx++;
    options = is_option ? fields : {};
    if(is_option) fields = undefined;
  }
  if(len == 4) options = arguments[2];

  if(options && options.fields){
    fields = {};
    if(options.fields.constructor == Array){
      if(options.fields.length == 0) fields['_id'] = 1;
      else for(i = 0, l = options.fields.length; i < l; i++) fields[options.fields[i]] = 1;
    }
    else fields = options.fields;
  }
  if(!options) options = {};

  options.skip = len > 4 ? arguments[2] : options.skip ? options.skip : 0;
  options.limit = len > 4 ? arguments[3] : options.limit ? options.limit : 0;
  options.hint = options.hint != null ? this.normalizeHintField(options.hint) : this.internalHint;
  options.timeout = len == 6 ? arguments[4] : options.timeout ? options.timeout : undefined;
<<<<<<< HEAD
  options.batchSize = (len == 7) ? arguments[5] :
  	((options.batchSize) ? options.batchSize : undefined);
    
  var o = options;
  callback(null, new Cursor(this.db, this, selector, fields, o.skip, o.limit, o.sort, o.hint, o.explain, o.snapshot, o.timeout, o.batchSize));
=======

  var o = options;
  callback(null, new Cursor(this.db, this, selector, fields, o.skip, o.limit, o.sort, o.hint, o.explain, o.snapshot, o.timeout, o.tailable));
>>>>>>> 45dbc518
};

Collection.prototype.normalizeHintField = function(hint) {
  var finalHint = null;
  // Normalize the hint parameter
  if(hint != null && hint.constructor == String) {
    finalHint = {};
    finalHint[hint] = 1;
  } else if(hint != null && hint.constructor == Object) {
    finalHint = {};
    for(var name in hint) { finalHint[name] = hint[name]; }
  } else if(hint != null && hint.constructor == Array) {
    finalHint = {};
    hint.forEach(function(param) { finalHint[param] = 1; });
  }
  return finalHint;
};

Collection.prototype.findOne = function(queryObject, options, callback) {
  var args = Array.prototype.slice.call(arguments, 0);
  callback = args.pop();
  queryObject = args.length ? args.shift() : {};
  options = args.length ? args.shift() : {};

  var fields = options.fields;
  // Normalize fields filtering
  if(options && options.fields){
    fields = {};
    if(options.fields.constructor == Array){
      if(options.fields.length == 0) fields['_id'] = 1;
      else for(i = 0, l = options.fields.length; i < l; i++) fields[options.fields[i]] = 1;
    }
    else fields = options.fields;
  }
  // Unpack the options
  var timeout  = options.timeout != null ? options.timeout : QueryCommand.OPTS_NONE;
  var queryOptions = timeout;
  // Build final query
  var finalQueryObject = queryObject == null ? {} : queryObject;
  // Validate the type of query
  finalQueryObject = (finalQueryObject instanceof this.db.bson_serializer.ObjectID || Object.prototype.toString.call(finalQueryObject) === '[object ObjectID]') ? {'_id':finalQueryObject} : finalQueryObject;
  // Build special selector
  var specialSelector = {'query':finalQueryObject};
  // Build full collection name
  var collectionName = (this.db.databaseName ? this.db.databaseName + "." : '') + this.collectionName;
  // Execute the command
  var queryCommand = new QueryCommand(this.db, collectionName, queryOptions, 0, 1, specialSelector, fields);
  this.db.executeCommand(queryCommand, function(err, result) {
    if(!err && result.documents[0] && result.documents[0]['$err']) return callback(result.documents[0]['$err'], null);
    callback(err, result.documents[0]);
  });
};

Collection.prototype.createIndex = function(fieldOrSpec, unique, callback) {
  this.db.createIndex(this.collectionName, fieldOrSpec, unique, callback);
};

Collection.prototype.ensureIndex = function(fieldOrSpec, unique, callback) {
  this.db.ensureIndex(this.collectionName, fieldOrSpec, unique, callback);
};

Collection.prototype.indexInformation = function(callback) {
  this.db.indexInformation(this.collectionName, callback);
};

Collection.prototype.dropIndex = function(indexName, callback) {
  this.db.dropIndex(this.collectionName, indexName, callback);
};

Collection.prototype.dropIndexes = function(callback) {
  this.db.dropIndex(this.collectionName, "*", function(err, result) {
    if(err == null && result.documents[0].ok == 1) {
      callback(null, true);
    } else {
      err != null ? callback(err, null) : callback(new Error("map-reduce failed: " + result.documents[0].errmsg), false);
    }
  });
};

Collection.prototype.mapReduce = function(map, reduce, options, callback) {
  var args = Array.prototype.slice.call(arguments, 2);
  callback = args.pop();
  options = args.length ? args.shift() : {};

  var self = this;

  if(Object.prototype.toString.call(map) === '[object Function]') map = map.toString();
  if(Object.prototype.toString.call(reduce) === '[object Function]') reduce = reduce.toString();
  // Build command object for execution
  var mapCommandHash = {mapreduce:this.collectionName, map:map, reduce:reduce};
  // Add any other options passed in
  for(var name in options) {
    mapCommandHash[name] = options[name];
  }
  // Execute command against server
  this.db.executeCommand(DbCommand.createDbCommand(this.db, mapCommandHash), function(err, result) {
    if(err == null && result.documents[0].ok == 1) {
      // Create a collection object that wraps the result collection
      self.db.collection(result.documents[0].result, function(err, collection) {
        callback(err, collection);
      });
    } else {
      err != null ? callback(err, null) : callback(new Error("map-reduce failed: " + result.documents[0].errmsg), null);
    }
  });
};

Collection.prototype.group = function(keys, condition, initial, reduce, command, callback) {
  var args = Array.prototype.slice.call(arguments, 3);
  callback = args.pop();
  reduce = args.length ? args.shift() : null;
  command = args.length ? args.shift() : null;

  if(command) {
    var hash = {},
        reduceFunction = reduce != null && reduce instanceof this.db.bson_serializer.Code ? reduce : new this.db.bson_serializer.Code(reduce);
    
    var selector = {
      group: 
      {
        'ns': this.collectionName,
        '$reduce': reduceFunction,
        'cond': condition,
        'initial': initial
      }
    };
    
    if(keys.constructor == Function)
    {
      var keyFunction = keys != null && keys instanceof this.db.bson_serializer.Code ? keys : new this.db.bson_serializer.Code(keys);
      selector.group.$keyf = keyFunction;
    }
    else
    {
      keys.forEach(function(key) {
        hash[key] = 1;
      });
      selector.group.key = hash;
    }
    
    this.db.executeCommand(DbCommand.createDbCommand(this.db, selector), function(err, result) {
      var document = result.documents[0];
      if(err == null && document.retval != null) {
        callback(null, document.retval);
      } else {
        err != null ? callback(err, null) : callback(new Error("group command failed: " + document.errmsg), null);
      }
    });
  } else {
    // Create execution scope
    var scope = reduce != null && reduce instanceof this.db.bson_serializer.Code ? reduce.scope : {};
    // Create scope for execution
    scope['ns'] = this.collectionName;
    scope['keys'] = keys;
    scope['condition'] = condition;
    scope['initial'] = initial;
    // Define group function
    var groupFunction = function() {
        var c = db[ns].find(condition);
        var map = new Map();
        var reduce_function = reduce;
        while (c.hasNext()) {
            var obj = c.next();

            var key = {};
            for (var i = 0; i < keys.length; i++) {
                var k = keys[i];
                key[k] = obj[k];
            }

            var aggObj = map.get(key);
            if (aggObj == null) {
                var newObj = Object.extend({}, key);
                aggObj = Object.extend(newObj, initial);
                map.put(key, aggObj);
            }
            reduce_function(obj, aggObj);
        }
        return {"result": map.values()};
      };

    // Turn function into text and replace the "result" function of the grouping function
    var groupFunctionString = groupFunction.toString().replace(/ reduce;/, reduce.toString() + ';');
    // Execute group
    this.db.eval(new this.db.bson_serializer.Code(groupFunctionString, scope), function(err, results) {
      if(err != null) {
        callback(err, null);
      } else {
        if(results.constructor == Object) {
          callback(err, results.result);
        } else {
          callback(err, results);
        }
      }
    });
  }
};

Collection.prototype.options = function(callback) {
  this.db.collectionsInfo(this.collectionName, function(err, cursor) {
    // Fetch the object from the cursor
    cursor.nextObject(function(err, document) {
      callback(null, (document != null ? document.options : document));
    });
  });
};<|MERGE_RESOLUTION|>--- conflicted
+++ resolved
@@ -353,12 +353,8 @@
   3 selector, options, callback
   4,selector, fields, options, callback
   5 selector, fields, skip, limit, callback
-<<<<<<< HEAD
   6 selector, fields, skip, limit, timeout, callback       
   7 selector, fields, skip, limit, timeout, batchSize, callback
-=======
-  6 selector, fields, skip, limit, timeout, callback
->>>>>>> 45dbc518
 */
 Collection.prototype.find = function() {
   var options,
@@ -372,14 +368,9 @@
   }
 
   if(len == 3){ // backwards compat for options object
-<<<<<<< HEAD
     var test = ['limit','sort','fields','skip','hint','explain','snapshot',
-        'timeout', 'batchSize'],
+        'timeout', 'tailable', 'batchSize'],
         idx = 0, l = test.length, is_option = false;    
-=======
-    var test = ['limit','sort','fields','skip','hint','explain','snapshot','timeout','tailable'],
-        idx = 0, l = test.length, is_option = false;
->>>>>>> 45dbc518
     while(!is_option && idx < l) if(test[idx] in fields ) is_option = true; else idx++;
     options = is_option ? fields : {};
     if(is_option) fields = undefined;
@@ -400,17 +391,11 @@
   options.limit = len > 4 ? arguments[3] : options.limit ? options.limit : 0;
   options.hint = options.hint != null ? this.normalizeHintField(options.hint) : this.internalHint;
   options.timeout = len == 6 ? arguments[4] : options.timeout ? options.timeout : undefined;
-<<<<<<< HEAD
   options.batchSize = (len == 7) ? arguments[5] :
   	((options.batchSize) ? options.batchSize : undefined);
     
   var o = options;
-  callback(null, new Cursor(this.db, this, selector, fields, o.skip, o.limit, o.sort, o.hint, o.explain, o.snapshot, o.timeout, o.batchSize));
-=======
-
-  var o = options;
-  callback(null, new Cursor(this.db, this, selector, fields, o.skip, o.limit, o.sort, o.hint, o.explain, o.snapshot, o.timeout, o.tailable));
->>>>>>> 45dbc518
+  callback(null, new Cursor(this.db, this, selector, fields, o.skip, o.limit, o.sort, o.hint, o.explain, o.snapshot, o.timeout, o.tailable, o.batchSize));
 };
 
 Collection.prototype.normalizeHintField = function(hint) {
