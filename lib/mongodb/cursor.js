var QueryCommand = require('./commands/query_command').QueryCommand,
  GetMoreCommand = require('./commands/get_more_command').GetMoreCommand,
  KillCursorCommand = require('./commands/kill_cursor_command').KillCursorCommand,
  Integer = require('./goog/math/integer').Integer,
  Long = require('./goog/math/long').Long;

/**
<<<<<<< HEAD
 * Constructor for a cursor object that handles all the operations on query result
 * using find. This cursor object is unidirectional and cannot traverse backwards.
 * As an alternative, {@link Cursor#toArray} can be used to obtain all the results.
 * Clients should not be creating a cursor directly, but use {@link Collection#find}
 * to acquire a cursor.
 *
 * @param db {Db} The database object to work with
 * @param collection {Colleciton} The collection to query
 * @param selector
 * @param fields
 * @param skip {number}
 * @param limit {number} The number of results to return. -1 has a special meaning and
 *     is used by {@link Db#eval}
 * @param sort {string|Array<Array<string|object> >} Please refer to {@link Cursor#sort}
 * @param hint
 * @param explain
 * @param snapshot
 * @param timeout
 * @param batchSize {number} The number of the subset of results to request the database
 *     to return for every request. This should initially be greater than 1 otherwise
 *     the database will automatically close the cursor. The batch size can be set to 1
 *     with {@link Cursor#batchSize} after performing the initial query to the database.
 *
 * @see Cursor#toArray
 * @see Cursor#skip
 * @see Cursor#sort
 * @see Cursor#limit
 * @see Cursor#batchSize
 * @see Collection#find
 * @see Db#eval
 */
var Cursor = exports.Cursor = function(db, collection, selector, fields, skip, limit, sort, hint, explain, snapshot, timeout, batchSize) {
=======
  Handles all the operations on query result using find
**/
var Cursor = exports.Cursor = function(db, collection, selector, fields, skip, limit, sort, hint, explain, snapshot, timeout, tailable) {
>>>>>>> 45dbc518
  this.db = db;
  this.collection = collection;
  this.selector = selector;
  this.fields = fields;
  this.skipValue = skip == null ? 0 : skip;
  this.limitValue = limit == null ? 0 : limit;
  this.sortValue = sort;
  this.hint = hint;
  this.explainValue = explain;
  this.snapshot = snapshot;
  this.timeout = timeout;
<<<<<<< HEAD
  this.batchSizeValue = batchSize == null ? 0 : batchSize;
  this.numberOfReturned = 0;
  this.totalNumberOfRecords = 0;
  this.items = [];
  this.cursorId = Long.fromInt(0);
=======
  this.tailable = tailable;

  this.totalNumberOfRecords = 0;
  this.items = [];
  this.cursorId = this.db.bson_serializer.Long.fromInt(0);

>>>>>>> 45dbc518
  // State variables for the cursor
  this.state = Cursor.INIT;
  // Keep track of the current query run
  this.queryRun = false;
  this.getMoreTimer = false;
  this.collectionName = (this.db.databaseName ? this.db.databaseName + "." : '') + this.collection.collectionName;
};

/**
 * Resets this cursor to its initial state. All settings like the query string,
 * batchSizeValue, skipValue and limits are preserved.
 */
Cursor.prototype.rewind = function() {
	var self = this;

	if (self.state != Cursor.INIT) {
		if (self.state != Cursor.CLOSED) {
  		self.close(function() {});
		}

		self.numberOfReturned = 0;
		self.totalNumberOfRecords = 0;
		self.items = [];
		self.cursorId = Long.fromInt(0);
		self.state = Cursor.INIT;
		self.queryRun = false;
	}
};

/**
 * Returns an array of documents. The caller is responsible for making sure that there
 * is enough memory to store the results. Note that {@link Cursor#rewind} will be
 * called if this cursor has already been used.
 *
 * @param callback {function(Error, Array<Object>)} This will be called after executing
 *     this method successfully. The first paramter will contain the Error object if an
 *     error occured, or null otherwise. The second paramter will contain an array of 
 *     BSON deserialized objects as a result of the query.
 *
 * @see Cursor#rewind
 * @see Cursor#each
 */
Cursor.prototype.toArray = function(callback) {
  var self = this;

  try {
<<<<<<< HEAD
		self.rewind();

    self.fetchAllRecords(function(err, items) {
      callback(err, items);
    });
=======
    if(this.tailable) {
      callback(new Error("Tailable cursor cannot be converted to array"), null);
    } else if(this.state != Cursor.CLOSED) {
      var items = [];
      this.each(function(err, item) {
          if (item != null) {
              items.push(item);
          } else {
              callback(err, items);
          }
      });
    } else {
      callback(new Error("Cursor is closed"), null);
    }
>>>>>>> 45dbc518
  } catch(err) {
    callback(new Error(err.toString()), null);
  }
};

/**
 * Iterates over all the documents for this cursor. Unlike {@link Cursor#toArray}, the
 * cursor will only hold a maximum of batch size elements at any given time if batch size
 * is specified. Otherwise, the caller is responsible for making sure that the entire
 * result can fit the memory.  Note that {@link Cursor#rewind} will be called if this
 * cursor has already been used.
 *
 * @param callback {function(Error, Object)} This will be called for every document of
 *     the query result. The first paramter will contain the Error object if an error
 *     occured, or null otherwise. While the second paramter will contain the document.
 *
 * @see Cursor#rewind
 * @see Cursor#toArray
 * @see Cursor#batchSize
 */
Cursor.prototype.each = function(callback) {
  var self = this;
<<<<<<< HEAD
	self.rewind();

	var forEach = function(callback) {
	  if(this.state != Cursor.CLOSED) {
	    // Fetch the next object until there is no more objects
	    self.nextObject(function(err, item) {
	      if(item != null) {
	        callback(err, item);
	        forEach(callback);
	      } else {
	        callback(err, null);
	      }
	    });
	  }
	};

	forEach(callback);
=======

  if(this.state != Cursor.CLOSED) {
    //FIX: stack overflow (on deep callback) (cred: https://github.com/limp/node-mongodb-native/commit/27da7e4b2af02035847f262b29837a94bbbf6ce2)
    process.nextTick(function(){
      // Fetch the next object until there is no more objects
      self.nextObject(function(err, item) {
        if(item != null) {
          callback(null, item);
          self.each(callback);
        } else {
          self.state = Cursor.CLOSED;
          callback(err, null);
        }
      });
    });
  } else {
    callback(new Error("Cursor is closed"), null);
  }
>>>>>>> 45dbc518
};

Cursor.prototype.count = function(callback) {
  this.collection.count(this.selector, callback);
};

/**
 * Sets the sort parameter of this cursor to the given value.
 *
 * This method has the following method signatures:
 * (keyOrList, callback)
 * (keyOrList, direction, callback)
 *
 * @param keyOrList {string|Array<Array<string|object> >} This can be a string or an array.
 *     If passed as a string, the string will be the field to sort. If passed an array,
 *     each element will represent a field to be sorted and should be an array that contains
 *     the format [string, direction]. Example of a valid array passed:
 *
 *     <pre><code>
 *     [
 *       ["id", "asc"], //direction using the abbreviated string format
 *       ["name", -1], //direction using the number format
 *       ["age", "descending"], //direction using the string format
 *     ]
 *     </code></pre>
 *
 * @param direction {string|number} This determines how the results are sorted. "asc",
 *     "ascending" or 1 for asceding order while "desc", "desceding or -1 for descending
 *     order. Note that the strings are case insensitive.
 * @param callback {?function(?Error, ?Cursor)} This will be called after executing
 *     this method. The first parameter will contain an error object when the
 *     cursor is already closed while the second parameter will contain a reference
 *     to this object upon successful execution.
 *
 * @return {Cursor} an instance of this object.
 *
 * @see Cursor#formatSortValue
 */
Cursor.prototype.sort = function(keyOrList, direction, callback) {
  callback = callback || function(){};
  if(typeof direction === "function") { callback = direction; direction = null; }
  if(this.tailable) {
    callback(new Error("Tailable cursor doesn't support sorting"), null);
  } else if(this.queryRun == true || this.state == Cursor.CLOSED) {
    callback(new Error("Cursor is closed"), null);
  } else {
    var order = keyOrList;

    if(direction != null) {
      order = [[keyOrList, direction]];
    }
    this.sortValue = order;
    callback(null, this);
  }
  return this;
};

/**
 * Sets the limit parameter of this cursor to the given value.
 *
 * @param limit {Number} The new limit.
 * @param callback {?function(?Error, ?Cursor)} This will be called after executing
 *     this method. The first parameter will contain an error object when the
 *     limit given is not a valid number or when the cursor is already closed while
 *     the second parameter will contain a reference to this object upon successful
 *     execution.
 *
 * @return {Cursor} an instance of this object.
 */
Cursor.prototype.limit = function(limit, callback) {
  callback = callback || function(){};
  if(this.tailable) {
    callback(new Error("Tailable cursor doesn't support limit"), null);
  } else if(this.queryRun == true || this.state == Cursor.CLOSED) {
    callback(new Error("Cursor is closed"), null);
  } else {
    if(limit != null && limit.constructor != Number) {
      callback(new Error("limit requires an integer"), null);
    } else {
      this.limitValue = limit;
      callback(null, this);
    }
  }
  return this;
};

/**
 * Sets the skip parameter of this cursor to the given value.
 *
 * @param skip {Number} The new skip value.
 * @param callback {?function(?Error, ?Cursor)} This will be called after executing
 *     this method. The first parameter will contain an error object when the
 *     skip value given is not a valid number or when the cursor is already closed while
 *     the second parameter will contain a reference to this object upon successful
 *     execution.
 *
 * @return {Cursor} an instance of this object.
 */
Cursor.prototype.skip = function(skip, callback) {
  callback = callback || function(){};
  if(this.tailable) {
    callback(new Error("Tailable cursor doesn't support skip"), null);
  } else if(this.queryRun == true || this.state == Cursor.CLOSED) {
    callback(new Error("Cursor is closed"), null);
  } else {
    if(skip != null && skip.constructor != Number) {
      callback(new Error("skip requires an integer"), null);
    } else {
      this.skipValue = skip;
      callback(null, this);
    }
  }
  return this;
};

/**
 * Sets the batch size parameter of this cursor to the given value.
 *
 * @param batchSize {Number} The new batch size.
 * @param callback {?function(?Error, ?Cursor)} This will be called after executing
 *     this method. The first parameter will contain an error object when the
 *     batchSize given is not a valid number or when the cursor is already closed while
 *     the second parameter will contain a reference to this object upon successful
 *     execution.
 *
 * @return {Cursor} an instance of this object.
 */
Cursor.prototype.batchSize = function(batchSize, callback) {
  callback = callback || function(){};
  if(this.state == Cursor.CLOSED) {
    callback(new Error("Cursor is closed"), null);
  } else if(batchSize != null && batchSize.constructor != Number) {
    callback(new Error("batchSize requires an integer"), null);
  } else {
    this.batchSizeValue = batchSize;
    callback(null, this);
  }

  return this;
};

/**
 * Generates a QueryCommand object using the parameters of this cursor.
 *
 * @return {QueryCommand} The command object
 */
Cursor.prototype.generateQueryCommand = function() {
  // Unpack the options
<<<<<<< HEAD
  var timeout  = this.timeout != null ? this.timeout : QueryCommand.OPTS_NONE;
  var queryOptions = timeout;
	// limitValue of -1 is a special case used by eval
	var numberToReturn = this.limitValue == -1 ? -1 : this.limitRequest();
=======
  var queryOptions = QueryCommand.OPTS_NONE;
  if (this.timeout != null) queryOptions += this.timeout;
  if (this.tailable != null) {
      queryOptions += QueryCommand.OPTS_TAILABLE_CURSOR;
      this.skipValue = this.limitValue = 0;
  }
>>>>>>> 45dbc518

  // Check if we need a special selector
  if(this.sortValue != null || this.explainValue != null || this.hint != null || this.snapshot != null) {
    // Build special selector
    var specialSelector = {'query':this.selector};
    if(this.sortValue != null) specialSelector['orderby'] = this.formattedOrderClause();
    if(this.hint != null && this.hint.constructor == Object) specialSelector['$hint'] = this.hint;
    if(this.explainValue != null) specialSelector['$explain'] = true;
    if(this.snapshot != null) specialSelector['$snapshot'] = true;

<<<<<<< HEAD
    return new QueryCommand(this.db, this.db.databaseName + "." + this.collection.collectionName, queryOptions, this.skipValue, numberToReturn, specialSelector, this.fields);
  } else {
    return new QueryCommand(this.db, this.db.databaseName + "." + this.collection.collectionName, queryOptions, this.skipValue, numberToReturn, this.selector, this.fields);
=======
    return new QueryCommand(this.db, this.collectionName, queryOptions, this.skipValue, this.limitValue, specialSelector, this.fields);
  } else {
    return new QueryCommand(this.db, this.collectionName, queryOptions, this.skipValue, this.limitValue, this.selector, this.fields);
>>>>>>> 45dbc518
  }
};

Cursor.prototype.formattedOrderClause = function() {
  var orderBy = {};
  var self = this;

  if(this.sortValue instanceof Array) {
    this.sortValue.forEach(function(sortElement) {
      if(sortElement.constructor == String) {
        orderBy[sortElement] = 1;
      } else {
        orderBy[sortElement[0]] = self.formatSortValue(sortElement[1]);
      }
    });
  } else if(Object.prototype.toString.call(this.sortValue) === '[object Object]') {
    throw new Error("Invalid sort argument was supplied");
  } else if(this.sortValue.constructor == String) {
    orderBy[this.sortValue] = 1
  } else {
    throw Error("Illegal sort clause, must be of the form " +
      "[['field1', '(ascending|descending)'], ['field2', '(ascending|descending)']]");
  }
  return orderBy;
};

Cursor.prototype.formatSortValue = function(sortDirection) {
  var value = ("" + sortDirection).toLowerCase();
  if(value == 'ascending' || value == 'asc' || value == 1) return 1;
  if(value == 'descending' || value == 'desc' || value == -1 ) return -1;
  throw Error("Illegal sort clause, must be of the form " +
    "[['field1', '(ascending|descending)'], ['field2', '(ascending|descending)']]");
};

<<<<<<< HEAD
/**
 * @return {number} The number of records to request per batch.
 */
Cursor.prototype.limitRequest = function() {
  var requestedLimit = this.limitValue;

  if (this.limitValue > 0) {
    if (this.batchSizeValue > 0) {
      requestedLimit = this.limitValue < this.batchSizeValue ?
				this.limitValue : this.batchSizeValue;
    }
  }
  else {
    requestedLimit = this.batchSizeValue;
  }

	return requestedLimit;
};

/**
 * Fetches the next batch of results from the database.
 *
 * @param callback {function(null, Array<Object>)} This will be called after executing
 *     this method. The first parameter will always be null while the second parameter
 *     will contain the array of BSON deserialized documents.
 */
Cursor.prototype.fetchNextBatch = function(callback) {
  var self = this;

  if(self.state == Cursor.INIT) {
    var queryCommand = self.generateQueryCommand();
    self.db.executeCommand(queryCommand, function(err, result) {
      var numberReturned = result.numberReturned;

      if(self.limitValue > 0 && self.limitValue > numberReturned) {
        self.totalNumberOfRecords = numberReturned;
        self.fetchFirstResults(result, callback);
      } else if(self.limitValue > 0 && self.limitValue <= numberReturned) {
        self.totalNumberOfRecords = self.limitValue;
        self.fetchFirstResults(result, callback);
      } else {
        self.totalNumberOfRecords = numberReturned;
        self.fetchFirstResults(result, callback);
      }
    });
  } else if(self.state == Cursor.OPEN) {
		if(self.cursorId.greaterThan(self.db.bson_serializer.Long.fromInt(0))) {
      var requestedLimit = self.limitRequest();

      // Build get more command
      var getMoreCommand = new GetMoreCommand(self.db, self.db.databaseName + "." + self.collection.collectionName, requestedLimit, self.cursorId);
      // Execute the command
      self.db.executeCommand(getMoreCommand, function(err, result) {
        self.numberOfReturned = result.numberReturned;
        self.cursorId = result.cursorId;
        self.totalNumberOfRecords = self.totalNumberOfRecords + self.numberOfReturned;
        // Determine if there's more documents to fetch

        if(self.numberOfReturned > 0) {
          result.documents.forEach(function(item) { self.items.push(item);});

					if(self.limitValue > 0 && self.totalNumberOfRecords >= self.limitValue) {
		        self.close(function(cursor) {});
					}

					callback(null, result.documents);
        } else {
          self.close(function(cursor) {});
          callback(null, null);
				}
      });
    } else {
      // Close the cursor as all results have been read
      self.state = Cursor.CLOSED;
      callback(null, null);
    }
  } else {
		callback(null, null);
	}
};

/**
 * Fetches the remaining batch of results from the database.
 *
 * @param callback {function(null, ?Array<Object>)} This will be called after all the
 *     remaining batch are fetched from the database. The first parameter will always
 *     be null while the second parameter will contain the array of BSON deserialized
 *     documents that has accumulated so far in this cursor.
 *
 * @see Cursor#nextObject
 */
Cursor.prototype.fetchAllRecords = function(callback) {
  var self = this;

	if (self.state != Cursor.CLOSED) {
		self.fetchNextBatch(function(err, items){
			self.fetchAllRecords(callback);
		});
	}
	else {
		callback(null, self.items);
	}
};

/**
 * Analyze the first reply from the initial query of this cursor and perform the
 * necessary initializations.
 *
 * @param result {MongoReply} The reply object obtained from executing a query.
 * @param callback {function(null, Array<Object>)} This will be called after executing
 *     this method successfully. The first paramter will alway contain null while the
 *     second paramter will contain an array of BSON deserialized objects extracted from
 *     the result parameter.
 */
Cursor.prototype.fetchFirstResults = function(result, callback) {
  var self = this;
  this.cursorId = result.cursorId;

  this.queryRun = true;
  this.numberOfReturned = result.numberReturned;
  this.totalNumberOfRecords = this.numberOfReturned;

  // Add the new documents to the list of items
  result.documents.forEach(function(item) { self.items.push(item);});

  // Adjust the state of the cursor
	if(this.limitValue > 0 && this.totalNumberOfRecords >= this.limitValue) {
    self.close(function(cursor) {});
	}	else {
		this.state = Cursor.OPEN;
	}

	callback(null, this.items);
};

/**
 * Gets the next object in this cursor. This will also effectively remove the document
 * from this cursor.
 *
 * @param callback {function(Error, Object)} This will be called after this method
 *     finishes executing. The first paramter will contain the Error object if an
 *     error occured, or null otherwise and the second paramter will contain the document.
 */
Cursor.prototype.nextObject = function(callback) {
  var self = this;
=======
Cursor.prototype.nextObject = function(callback) {
  var self = this;

>>>>>>> 45dbc518
  if(self.state == Cursor.INIT) {
    try {
<<<<<<< HEAD
      // Execute the first query
      self.fetchNextBatch(function() {
				self.nextObject(callback);
=======
      self.db.executeCommand(self.generateQueryCommand(), function(err, result) {
        if(!err && result.documents[0] && result.documents[0]['$err']) {
          self.close(function() {callback(result.documents[0]['$err'], null);});
          return;
        }
        self.queryRun = true;
        self.state = Cursor.OPEN; // Adjust the state of the cursor
        self.cursorId = result.cursorId;
        self.totalNumberOfRecords = result.numberReturned;

        // Add the new documents to the list of items
        self.items = self.items.concat(result.documents);
        self.nextObject(callback);
>>>>>>> 45dbc518
      });
    } catch(err) {
      callback(new Error(err.toString()), null);
    }
  } else if(self.items.length) {
    callback(null, self.items.shift());
  } else if(self.cursorId.greaterThan(self.db.bson_serializer.Long.fromInt(0))) {
    self.getMore(callback);
  } else {
<<<<<<< HEAD
		var size = self.items.length;

		if (size > 0) {
			callback(null, self.items.shift());
		} else if (self.state != Cursor.CLOSED) {
			if (size <= 0) {
				self.fetchNextBatch(function(err, items) {
					if (items != null) {
						callback(null, self.items.shift());
					}	else {
						//items.shift on an empty result will return undefined instead of null
						callback(null, null);
					}
        });
			}	else {
				callback(null, self.items.shift());
			}
		}
		else {
			callback(null, null);
		}
=======
    self.close(function() {callback(null, null);});
  }
}

Cursor.prototype.getMore = function(callback) {
  var self = this;
  var limit = 0;

  if (!self.tailable && self.limitValue > 0) {
    limit = self.limitValue - self.totalNumberOfRecords;
    if (limit < 1) {
      self.close(function() {callback(null, null);});
      return;
    }
>>>>>>> 45dbc518
  }
  try {
    var getMoreCommand = new GetMoreCommand(self.db, self.collectionName, limit, self.cursorId);
    // Execute the command
    self.db.executeCommand(getMoreCommand, function(err, result) {

      self.cursorId = result.cursorId;
      self.totalNumberOfRecords += result.numberReturned;
      // Determine if there's more documents to fetch
      if(result.numberReturned > 0) {
        self.items = self.items.concat(result.documents);
        callback(null, self.items.shift());
      } else if(self.tailable) {
        self.getMoreTimer = setTimeout(function() {self.getMore(callback);}, 500);
      } else {
        self.close(function() {callback(null, null);});
      }
    });
  } catch(err) {
    self.close(function() {
      callback(new Error(err.toString()), null);
    });
  }
}

Cursor.prototype.explain = function(callback) {
  var limit = (-1)*Math.abs(this.limitValue);
  // Create a new cursor and fetch the plan
  var cursor = new Cursor(this.db, this.collection, this.selector, this.fields, this.skipValue, limit,
      this.sortValue, this.hint, true, this.snapshot, this.timeout, this.tailable);
  cursor.nextObject(function(err, item) {
    // close the cursor
    cursor.close(function(err, result) {
      callback(null, item);
    });
  });
};

Cursor.prototype.streamRecords = function(options) {
  var args = Array.prototype.slice.call(arguments, 0);
  options = args.length ? args.shift() : {};

  var
    self = this,
    stream = new process.EventEmitter(),
    recordLimitValue = this.limitValue || 0,
    emittedRecordCount = 0,
    queryCommand = this.generateQueryCommand();

  // see http://www.mongodb.org/display/DOCS/Mongo+Wire+Protocol
  queryCommand.numberToReturn = options.fetchSize ? options.fetchSize : 500;

  execute(queryCommand);

  function execute(command) {
    self.db.executeCommand(command, function(err,result) {
      if (!self.queryRun && result) {
        self.queryRun = true;
        self.cursorId = result.cursorId;
        self.state = Cursor.OPEN;
        self.getMoreCommand = new GetMoreCommand(self.db, self.collectionName, queryCommand.numberToReturn, result.cursorId);
      }
      if (result.documents && result.documents.length) {
        try {
          result.documents.forEach(function(doc){
            if (recordLimitValue && emittedRecordCount>=recordLimitValue) {
              throw("done");
            }
            emittedRecordCount++;
            stream.emit('data', doc);
          });
        } catch(err) {
          if (err != "done") { throw err; }
          else {
            stream.emit('end', recordLimitValue);
            self.close(function(){});
            return(null);
          }
        }
        // rinse & repeat
        execute(self.getMoreCommand);
      } else {
        self.close(function(){
          stream.emit('end', recordLimitValue);
        });
      }
    });
  }
  return stream;
};

Cursor.prototype.close = function(callback) {
  var self = this
  this.getMoreTimer && clearTimeout(this.getMoreTimer);
  // Close the cursor if not needed
  if(this.cursorId instanceof self.db.bson_serializer.Long && this.cursorId.greaterThan(self.db.bson_serializer.Long.fromInt(0))) {
    try {
      var command = new KillCursorCommand(this.db, [this.cursorId]);
      this.db.executeCommand(command, function(err, result) {});
    } catch(err) {}
  }

  this.cursorId = self.db.bson_serializer.Long.fromInt(0);
  this.state    = Cursor.CLOSED;
  if (callback) callback(null, this);
};

Cursor.prototype.isClosed = function() {
  return this.state == Cursor.CLOSED ? true : false;
};

// Static variables
Cursor.INIT = 0;
Cursor.OPEN = 1;
Cursor.CLOSED = 2;<|MERGE_RESOLUTION|>--- conflicted
+++ resolved
@@ -5,7 +5,6 @@
   Long = require('./goog/math/long').Long;
 
 /**
-<<<<<<< HEAD
  * Constructor for a cursor object that handles all the operations on query result
  * using find. This cursor object is unidirectional and cannot traverse backwards.
  * As an alternative, {@link Cursor#toArray} can be used to obtain all the results.
@@ -24,6 +23,7 @@
  * @param explain
  * @param snapshot
  * @param timeout
+ * @param tailable
  * @param batchSize {number} The number of the subset of results to request the database
  *     to return for every request. This should initially be greater than 1 otherwise
  *     the database will automatically close the cursor. The batch size can be set to 1
@@ -38,11 +38,6 @@
  * @see Db#eval
  */
 var Cursor = exports.Cursor = function(db, collection, selector, fields, skip, limit, sort, hint, explain, snapshot, timeout, batchSize) {
-=======
-  Handles all the operations on query result using find
-**/
-var Cursor = exports.Cursor = function(db, collection, selector, fields, skip, limit, sort, hint, explain, snapshot, timeout, tailable) {
->>>>>>> 45dbc518
   this.db = db;
   this.collection = collection;
   this.selector = selector;
@@ -54,20 +49,12 @@
   this.explainValue = explain;
   this.snapshot = snapshot;
   this.timeout = timeout;
-<<<<<<< HEAD
+  this.tailable = tailable;
   this.batchSizeValue = batchSize == null ? 0 : batchSize;
-  this.numberOfReturned = 0;
-  this.totalNumberOfRecords = 0;
-  this.items = [];
-  this.cursorId = Long.fromInt(0);
-=======
-  this.tailable = tailable;
 
   this.totalNumberOfRecords = 0;
   this.items = [];
   this.cursorId = this.db.bson_serializer.Long.fromInt(0);
-
->>>>>>> 45dbc518
   // State variables for the cursor
   this.state = Cursor.INIT;
   // Keep track of the current query run
@@ -114,28 +101,15 @@
   var self = this;
 
   try {
-<<<<<<< HEAD
-		self.rewind();
-
-    self.fetchAllRecords(function(err, items) {
-      callback(err, items);
-    });
-=======
     if(this.tailable) {
       callback(new Error("Tailable cursor cannot be converted to array"), null);
-    } else if(this.state != Cursor.CLOSED) {
-      var items = [];
-      this.each(function(err, item) {
-          if (item != null) {
-              items.push(item);
-          } else {
-              callback(err, items);
-          }
+    } else {
+      self.rewind();
+
+      self.fetchAllRecords(function(err, items) {
+        callback(err, items);
       });
-    } else {
-      callback(new Error("Cursor is closed"), null);
-    }
->>>>>>> 45dbc518
+    }
   } catch(err) {
     callback(new Error(err.toString()), null);
   }
@@ -158,44 +132,27 @@
  */
 Cursor.prototype.each = function(callback) {
   var self = this;
-<<<<<<< HEAD
-	self.rewind();
-
-	var forEach = function(callback) {
-	  if(this.state != Cursor.CLOSED) {
-	    // Fetch the next object until there is no more objects
-	    self.nextObject(function(err, item) {
-	      if(item != null) {
-	        callback(err, item);
-	        forEach(callback);
-	      } else {
-	        callback(err, null);
-	      }
-	    });
-	  }
-	};
-
-	forEach(callback);
-=======
-
-  if(this.state != Cursor.CLOSED) {
-    //FIX: stack overflow (on deep callback) (cred: https://github.com/limp/node-mongodb-native/commit/27da7e4b2af02035847f262b29837a94bbbf6ce2)
-    process.nextTick(function(){
-      // Fetch the next object until there is no more objects
-      self.nextObject(function(err, item) {
-        if(item != null) {
-          callback(null, item);
-          self.each(callback);
-        } else {
-          self.state = Cursor.CLOSED;
-          callback(err, null);
-        }
+  self.rewind();
+
+  var forEach = function(callback) {
+    if(this.state != Cursor.CLOSED) {
+      //FIX: stack overflow (on deep callback) (cred: https://github.com/limp/node-mongodb-native/commit/27da7e4b2af02035847f262b29837a94bbbf6ce2)
+      process.nextTick(function(){
+        // Fetch the next object until there is no more objects
+        self.nextObject(function(err, item) {
+          if(item != null) {
+            callback(null, item);
+            self.each(callback);
+          } else {
+            self.state = Cursor.CLOSED;
+            callback(err, null);
+          }
+        });
       });
-    });
-  } else {
-    callback(new Error("Cursor is closed"), null);
-  }
->>>>>>> 45dbc518
+    }
+  };
+
+  forEach(callback);
 };
 
 Cursor.prototype.count = function(callback) {
@@ -344,19 +301,18 @@
  */
 Cursor.prototype.generateQueryCommand = function() {
   // Unpack the options
-<<<<<<< HEAD
   var timeout  = this.timeout != null ? this.timeout : QueryCommand.OPTS_NONE;
   var queryOptions = timeout;
 	// limitValue of -1 is a special case used by eval
 	var numberToReturn = this.limitValue == -1 ? -1 : this.limitRequest();
-=======
   var queryOptions = QueryCommand.OPTS_NONE;
   if (this.timeout != null) queryOptions += this.timeout;
   if (this.tailable != null) {
       queryOptions += QueryCommand.OPTS_TAILABLE_CURSOR;
       this.skipValue = this.limitValue = 0;
   }
->>>>>>> 45dbc518
+
+  var numberToReturn = this.limitValue == -1 ? -1 : this.limitRequest();
 
   // Check if we need a special selector
   if(this.sortValue != null || this.explainValue != null || this.hint != null || this.snapshot != null) {
@@ -367,15 +323,9 @@
     if(this.explainValue != null) specialSelector['$explain'] = true;
     if(this.snapshot != null) specialSelector['$snapshot'] = true;
 
-<<<<<<< HEAD
-    return new QueryCommand(this.db, this.db.databaseName + "." + this.collection.collectionName, queryOptions, this.skipValue, numberToReturn, specialSelector, this.fields);
-  } else {
-    return new QueryCommand(this.db, this.db.databaseName + "." + this.collection.collectionName, queryOptions, this.skipValue, numberToReturn, this.selector, this.fields);
-=======
-    return new QueryCommand(this.db, this.collectionName, queryOptions, this.skipValue, this.limitValue, specialSelector, this.fields);
-  } else {
-    return new QueryCommand(this.db, this.collectionName, queryOptions, this.skipValue, this.limitValue, this.selector, this.fields);
->>>>>>> 45dbc518
+    return new QueryCommand(this.db, this.collectionName, queryOptions, this.skipValue, numberToReturn, specialSelector, this.fields);
+  } else {
+    return new QueryCommand(this.db, this.collectionName, queryOptions, this.skipValue, numberToReturn, this.selector, this.fields);
   }
 };
 
@@ -410,7 +360,6 @@
     "[['field1', '(ascending|descending)'], ['field2', '(ascending|descending)']]");
 };
 
-<<<<<<< HEAD
 /**
  * @return {number} The number of records to request per batch.
  */
@@ -430,144 +379,11 @@
 	return requestedLimit;
 };
 
-/**
- * Fetches the next batch of results from the database.
- *
- * @param callback {function(null, Array<Object>)} This will be called after executing
- *     this method. The first parameter will always be null while the second parameter
- *     will contain the array of BSON deserialized documents.
- */
-Cursor.prototype.fetchNextBatch = function(callback) {
-  var self = this;
-
-  if(self.state == Cursor.INIT) {
-    var queryCommand = self.generateQueryCommand();
-    self.db.executeCommand(queryCommand, function(err, result) {
-      var numberReturned = result.numberReturned;
-
-      if(self.limitValue > 0 && self.limitValue > numberReturned) {
-        self.totalNumberOfRecords = numberReturned;
-        self.fetchFirstResults(result, callback);
-      } else if(self.limitValue > 0 && self.limitValue <= numberReturned) {
-        self.totalNumberOfRecords = self.limitValue;
-        self.fetchFirstResults(result, callback);
-      } else {
-        self.totalNumberOfRecords = numberReturned;
-        self.fetchFirstResults(result, callback);
-      }
-    });
-  } else if(self.state == Cursor.OPEN) {
-		if(self.cursorId.greaterThan(self.db.bson_serializer.Long.fromInt(0))) {
-      var requestedLimit = self.limitRequest();
-
-      // Build get more command
-      var getMoreCommand = new GetMoreCommand(self.db, self.db.databaseName + "." + self.collection.collectionName, requestedLimit, self.cursorId);
-      // Execute the command
-      self.db.executeCommand(getMoreCommand, function(err, result) {
-        self.numberOfReturned = result.numberReturned;
-        self.cursorId = result.cursorId;
-        self.totalNumberOfRecords = self.totalNumberOfRecords + self.numberOfReturned;
-        // Determine if there's more documents to fetch
-
-        if(self.numberOfReturned > 0) {
-          result.documents.forEach(function(item) { self.items.push(item);});
-
-					if(self.limitValue > 0 && self.totalNumberOfRecords >= self.limitValue) {
-		        self.close(function(cursor) {});
-					}
-
-					callback(null, result.documents);
-        } else {
-          self.close(function(cursor) {});
-          callback(null, null);
-				}
-      });
-    } else {
-      // Close the cursor as all results have been read
-      self.state = Cursor.CLOSED;
-      callback(null, null);
-    }
-  } else {
-		callback(null, null);
-	}
-};
-
-/**
- * Fetches the remaining batch of results from the database.
- *
- * @param callback {function(null, ?Array<Object>)} This will be called after all the
- *     remaining batch are fetched from the database. The first parameter will always
- *     be null while the second parameter will contain the array of BSON deserialized
- *     documents that has accumulated so far in this cursor.
- *
- * @see Cursor#nextObject
- */
-Cursor.prototype.fetchAllRecords = function(callback) {
-  var self = this;
-
-	if (self.state != Cursor.CLOSED) {
-		self.fetchNextBatch(function(err, items){
-			self.fetchAllRecords(callback);
-		});
-	}
-	else {
-		callback(null, self.items);
-	}
-};
-
-/**
- * Analyze the first reply from the initial query of this cursor and perform the
- * necessary initializations.
- *
- * @param result {MongoReply} The reply object obtained from executing a query.
- * @param callback {function(null, Array<Object>)} This will be called after executing
- *     this method successfully. The first paramter will alway contain null while the
- *     second paramter will contain an array of BSON deserialized objects extracted from
- *     the result parameter.
- */
-Cursor.prototype.fetchFirstResults = function(result, callback) {
-  var self = this;
-  this.cursorId = result.cursorId;
-
-  this.queryRun = true;
-  this.numberOfReturned = result.numberReturned;
-  this.totalNumberOfRecords = this.numberOfReturned;
-
-  // Add the new documents to the list of items
-  result.documents.forEach(function(item) { self.items.push(item);});
-
-  // Adjust the state of the cursor
-	if(this.limitValue > 0 && this.totalNumberOfRecords >= this.limitValue) {
-    self.close(function(cursor) {});
-	}	else {
-		this.state = Cursor.OPEN;
-	}
-
-	callback(null, this.items);
-};
-
-/**
- * Gets the next object in this cursor. This will also effectively remove the document
- * from this cursor.
- *
- * @param callback {function(Error, Object)} This will be called after this method
- *     finishes executing. The first paramter will contain the Error object if an
- *     error occured, or null otherwise and the second paramter will contain the document.
- */
 Cursor.prototype.nextObject = function(callback) {
   var self = this;
-=======
-Cursor.prototype.nextObject = function(callback) {
-  var self = this;
-
->>>>>>> 45dbc518
+
   if(self.state == Cursor.INIT) {
     try {
-<<<<<<< HEAD
-      // Execute the first query
-      self.fetchNextBatch(function() {
-				self.nextObject(callback);
-=======
       self.db.executeCommand(self.generateQueryCommand(), function(err, result) {
         if(!err && result.documents[0] && result.documents[0]['$err']) {
           self.close(function() {callback(result.documents[0]['$err'], null);});
@@ -581,7 +397,6 @@
         // Add the new documents to the list of items
         self.items = self.items.concat(result.documents);
         self.nextObject(callback);
->>>>>>> 45dbc518
       });
     } catch(err) {
       callback(new Error(err.toString()), null);
@@ -591,29 +406,6 @@
   } else if(self.cursorId.greaterThan(self.db.bson_serializer.Long.fromInt(0))) {
     self.getMore(callback);
   } else {
-<<<<<<< HEAD
-		var size = self.items.length;
-
-		if (size > 0) {
-			callback(null, self.items.shift());
-		} else if (self.state != Cursor.CLOSED) {
-			if (size <= 0) {
-				self.fetchNextBatch(function(err, items) {
-					if (items != null) {
-						callback(null, self.items.shift());
-					}	else {
-						//items.shift on an empty result will return undefined instead of null
-						callback(null, null);
-					}
-        });
-			}	else {
-				callback(null, self.items.shift());
-			}
-		}
-		else {
-			callback(null, null);
-		}
-=======
     self.close(function() {callback(null, null);});
   }
 }
@@ -628,7 +420,6 @@
       self.close(function() {callback(null, null);});
       return;
     }
->>>>>>> 45dbc518
   }
   try {
     var getMoreCommand = new GetMoreCommand(self.db, self.collectionName, limit, self.cursorId);
